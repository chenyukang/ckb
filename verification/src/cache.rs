--- conflicted
+++ resolved
@@ -36,8 +36,6 @@
     pub cycles: Cycle,
     /// Cached tx fee
     pub fee: Capacity,
-<<<<<<< HEAD
-=======
 }
 
 impl From<Completed> for EntryCompleted {
@@ -47,17 +45,4 @@
             fee: value.fee,
         }
     }
-}
-
-impl CacheEntry {
-    /// Constructs a completed CacheEntry
-    pub fn completed(cycles: Cycle, fee: Capacity) -> Self {
-        CacheEntry::Completed(Completed { cycles, fee })
-    }
-
-    /// Constructs a Suspended CacheEntry
-    pub fn suspended(snap: Arc<TransactionSnapshot>, fee: Capacity) -> Self {
-        CacheEntry::Suspended(Suspended { snap, fee })
-    }
->>>>>>> 4dc2462d
 }