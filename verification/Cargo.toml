[package]
name = "ckb-verification"
version = "0.120.0-rc2"
license = "MIT"
authors = ["Nervos Core Dev <dev@nervos.org>"]
edition = "2021"
description = "The CKB verification"
homepage = "https://github.com/nervosnetwork/ckb"
repository = "https://github.com/nervosnetwork/ckb"

[dependencies]
ckb-types = { path = "../util/types", version = "= 0.120.0-rc2" }
ckb-script = { path = "../script", version = "= 0.120.0-rc2" }
ckb-pow = { path = "../pow", version = "= 0.120.0-rc2" }
ckb-systemtime = { path = "../util/systemtime", version = "= 0.120.0-rc2" }
lru = "0.7.1"
ckb-traits = { path = "../traits", version = "= 0.120.0-rc2" }
ckb-chain-spec = { path = "../spec", version = "= 0.120.0-rc2" }
ckb-dao = { path = "../util/dao", version = "= 0.120.0-rc2" }
ckb-dao-utils = { path = "../util/dao/utils", version = "= 0.120.0-rc2" }
ckb-error = { path = "../error", version = "= 0.120.0-rc2" }
derive_more = { version = "1", default-features = false, features = [
    "display",
] }
<<<<<<< HEAD
ckb-verification-traits = { path = "./traits", version = "= 0.120.0-rc2" }
tokio = { version = "1", features = ["sync", "process"] }
=======
ckb-verification-traits = { path = "./traits", version = "= 0.120.0-pre" }
tokio = { version = "1", features = ["sync", "macros"] }

>>>>>>> c5b308ca

[dev-dependencies]
ckb-test-chain-utils = { path = "../util/test-chain-utils", version = "= 0.120.0-rc2" }
ckb-resource = { path = "../resource", version = "= 0.120.0-rc2" }
ckb-systemtime = { path = "../util/systemtime", version = "= 0.120.0-rc2", features = [
    "enable_faketime",
] }<|MERGE_RESOLUTION|>--- conflicted
+++ resolved
@@ -22,14 +22,9 @@
 derive_more = { version = "1", default-features = false, features = [
     "display",
 ] }
-<<<<<<< HEAD
 ckb-verification-traits = { path = "./traits", version = "= 0.120.0-rc2" }
-tokio = { version = "1", features = ["sync", "process"] }
-=======
-ckb-verification-traits = { path = "./traits", version = "= 0.120.0-pre" }
 tokio = { version = "1", features = ["sync", "macros"] }
 
->>>>>>> c5b308ca
 
 [dev-dependencies]
 ckb-test-chain-utils = { path = "../util/test-chain-utils", version = "= 0.120.0-rc2" }
