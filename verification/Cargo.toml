[package]
name = "ckb-verification"
version = "0.118.0-pre"
license = "MIT"
authors = ["Nervos Core Dev <dev@nervos.org>"]
edition = "2021"
description = "The CKB verification"
homepage = "https://github.com/nervosnetwork/ckb"
repository = "https://github.com/nervosnetwork/ckb"

[dependencies]
ckb-types = { path = "../util/types", version = "= 0.118.0-pre" }
ckb-script = { path = "../script", version = "= 0.118.0-pre" }
ckb-pow = { path = "../pow", version = "= 0.118.0-pre" }
ckb-systemtime = { path = "../util/systemtime", version = "= 0.118.0-pre" }
lru = "0.7.1"
ckb-traits = { path = "../traits", version = "= 0.118.0-pre" }
ckb-chain-spec = { path = "../spec", version = "= 0.118.0-pre" }
ckb-dao = { path = "../util/dao", version = "= 0.118.0-pre" }
ckb-dao-utils = { path = "../util/dao/utils", version = "= 0.118.0-pre" }
ckb-error = { path = "../error", version = "= 0.118.0-pre" }
derive_more = { version = "0.99.0", default-features=false, features = ["display"] }
<<<<<<< HEAD
ckb-verification-traits = { path = "./traits", version = "= 0.117.0-pre" }
tokio = { version = "1", features = ["sync", "process"] }
=======
ckb-verification-traits = { path = "./traits", version = "= 0.118.0-pre" }
>>>>>>> f3efbf24

[dev-dependencies]
ckb-test-chain-utils = { path = "../util/test-chain-utils", version = "= 0.118.0-pre" }
ckb-resource = { path = "../resource", version = "= 0.118.0-pre" }
ckb-systemtime = {path = "../util/systemtime", version = "= 0.118.0-pre", features=["enable_faketime"]}<|MERGE_RESOLUTION|>--- conflicted
+++ resolved
@@ -20,12 +20,8 @@
 ckb-dao-utils = { path = "../util/dao/utils", version = "= 0.118.0-pre" }
 ckb-error = { path = "../error", version = "= 0.118.0-pre" }
 derive_more = { version = "0.99.0", default-features=false, features = ["display"] }
-<<<<<<< HEAD
-ckb-verification-traits = { path = "./traits", version = "= 0.117.0-pre" }
+ckb-verification-traits = { path = "./traits", version = "= 0.118.0-pre" }
 tokio = { version = "1", features = ["sync", "process"] }
-=======
-ckb-verification-traits = { path = "./traits", version = "= 0.118.0-pre" }
->>>>>>> f3efbf24
 
 [dev-dependencies]
 ckb-test-chain-utils = { path = "../util/test-chain-utils", version = "= 0.118.0-pre" }
