[package]
name = "ckb-db"
version = "0.120.0-rc2"
license = "MIT"
authors = ["Nervos Core Dev <dev@nervos.org>"]
edition = "2021"
description = "The ckb data persistent implementation"
homepage = "https://github.com/nervosnetwork/ckb"
repository = "https://github.com/nervosnetwork/ckb"

[dependencies]
ckb-app-config = { path = "../util/app-config", version = "= 0.120.0-rc2" }
ckb-logger = { path = "../util/logger", version = "= 0.120.0-rc2" }
ckb-error = { path = "../error", version = "= 0.120.0-rc2" }
libc = "0.2"
<<<<<<< HEAD
rocksdb = { package = "ckb-rocksdb", version ="=0.21.1", features = ["snappy", "lz4"], default-features = false }
ckb-db-schema = { path = "../db-schema", version = "= 0.120.0-rc2" }
=======
rocksdb = { package = "ckb-rocksdb", version = "=0.21.1", features = [
    "snappy",
    "lz4",
], default-features = false }
ckb-db-schema = { path = "../db-schema", version = "= 0.120.0-pre" }
>>>>>>> c5b308ca


[dev-dependencies]
tempfile.workspace = true

[features]
default = []
portable = ["rocksdb/portable"]
march-native = ["rocksdb/march-native"]<|MERGE_RESOLUTION|>--- conflicted
+++ resolved
@@ -13,16 +13,11 @@
 ckb-logger = { path = "../util/logger", version = "= 0.120.0-rc2" }
 ckb-error = { path = "../error", version = "= 0.120.0-rc2" }
 libc = "0.2"
-<<<<<<< HEAD
-rocksdb = { package = "ckb-rocksdb", version ="=0.21.1", features = ["snappy", "lz4"], default-features = false }
-ckb-db-schema = { path = "../db-schema", version = "= 0.120.0-rc2" }
-=======
 rocksdb = { package = "ckb-rocksdb", version = "=0.21.1", features = [
     "snappy",
     "lz4",
 ], default-features = false }
-ckb-db-schema = { path = "../db-schema", version = "= 0.120.0-pre" }
->>>>>>> c5b308ca
+ckb-db-schema = { path = "../db-schema", version = "= 0.120.0-rc2" }
 
 
 [dev-dependencies]
