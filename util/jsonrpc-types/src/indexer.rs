--- conflicted
+++ resolved
@@ -76,13 +76,8 @@
     }
 }
 
-<<<<<<< HEAD
-/// IndexerScriptSearchMode represent script search mode, default is prefix search
-#[derive(Deserialize, JsonSchema)]
-=======
 /// IndexerSearchMode represent search mode, default is prefix search
-#[derive(Deserialize, PartialEq, Eq)]
->>>>>>> 8e81649b
+#[derive(Deserialize, PartialEq, Eq, JsonSchema)]
 #[serde(rename_all = "snake_case")]
 pub enum IndexerSearchMode {
     /// Mode `prefix` search with prefix
