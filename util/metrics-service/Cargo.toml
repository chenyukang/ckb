[package]
name = "ckb-metrics-service"
<<<<<<< HEAD
version = "0.112.1"
=======
version = "0.113.0"
>>>>>>> 82871a31
license = "MIT"
authors = ["Nervos <dev@nervos.org>"]
edition = "2021"
description = "The service which handle the metrics data in CKB."
homepage = "https://github.com/nervosnetwork/ckb"
repository = "https://github.com/nervosnetwork/ckb"

[dependencies]
<<<<<<< HEAD
ckb-metrics-config = { path = "../metrics-config", version = "= 0.112.1" }
ckb-metrics = { path = "../metrics", version = "= 0.112.1" }
ckb-logger = { path = "../logger", version = "= 0.112.1" }
ckb-async-runtime = { path = "../runtime", version = "= 0.112.1" }
ckb-util = { path = "..", version = "= 0.112.1" }
prometheus = "0.13.3"
hyper = { version = "0.14", features = ["http1", "tcp", "server"] }
ckb-stop-handler = { path = "../stop-handler", version = "= 0.112.1" }
=======
ckb-metrics-config = { path = "../metrics-config", version = "= 0.113.0" }
ckb-metrics = { path = "../metrics", version = "= 0.113.0" }
ckb-logger = { path = "../logger", version = "= 0.113.0" }
ckb-async-runtime = { path = "../runtime", version = "= 0.113.0" }
ckb-util = { path = "..", version = "= 0.113.0" }
prometheus = "0.13.3"
hyper = { version = "0.14", features = ["http1", "tcp", "server"] }
ckb-stop-handler = { path = "../stop-handler", version = "= 0.113.0" }
>>>>>>> 82871a31
<|MERGE_RESOLUTION|>--- conflicted
+++ resolved
@@ -1,10 +1,6 @@
 [package]
 name = "ckb-metrics-service"
-<<<<<<< HEAD
-version = "0.112.1"
-=======
 version = "0.113.0"
->>>>>>> 82871a31
 license = "MIT"
 authors = ["Nervos <dev@nervos.org>"]
 edition = "2021"
@@ -13,16 +9,6 @@
 repository = "https://github.com/nervosnetwork/ckb"
 
 [dependencies]
-<<<<<<< HEAD
-ckb-metrics-config = { path = "../metrics-config", version = "= 0.112.1" }
-ckb-metrics = { path = "../metrics", version = "= 0.112.1" }
-ckb-logger = { path = "../logger", version = "= 0.112.1" }
-ckb-async-runtime = { path = "../runtime", version = "= 0.112.1" }
-ckb-util = { path = "..", version = "= 0.112.1" }
-prometheus = "0.13.3"
-hyper = { version = "0.14", features = ["http1", "tcp", "server"] }
-ckb-stop-handler = { path = "../stop-handler", version = "= 0.112.1" }
-=======
 ckb-metrics-config = { path = "../metrics-config", version = "= 0.113.0" }
 ckb-metrics = { path = "../metrics", version = "= 0.113.0" }
 ckb-logger = { path = "../logger", version = "= 0.113.0" }
@@ -30,5 +16,4 @@
 ckb-util = { path = "..", version = "= 0.113.0" }
 prometheus = "0.13.3"
 hyper = { version = "0.14", features = ["http1", "tcp", "server"] }
-ckb-stop-handler = { path = "../stop-handler", version = "= 0.113.0" }
->>>>>>> 82871a31
+ckb-stop-handler = { path = "../stop-handler", version = "= 0.113.0" }