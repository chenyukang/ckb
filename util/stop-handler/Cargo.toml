--- conflicted
+++ resolved
@@ -1,10 +1,6 @@
 [package]
 name = "ckb-stop-handler"
-<<<<<<< HEAD
-version = "0.113.1"
-=======
 version = "0.114.0"
->>>>>>> 0c8711e8
 authors = ["Nervos Core Dev <dev@nervos.org>"]
 edition = "2021"
 license = "MIT"
@@ -13,21 +9,12 @@
 repository = "https://github.com/nervosnetwork/ckb"
 
 [dependencies]
-<<<<<<< HEAD
-ckb-logger = { path = "../logger", version = "= 0.113.1" }
-tokio = { version = "1", features = ["sync", "rt-multi-thread"] }
-ckb-channel = { path = "../channel", version = "= 0.113.1" }
-ckb-util = { path = "..", version = "= 0.113.1" }
-once_cell = "1.8.0"
-ckb-async-runtime = { path = "../runtime", version = "= 0.113.1" }
-=======
 ckb-logger = { path = "../logger", version = "= 0.114.0" }
 tokio = { version = "1", features = ["sync", "rt-multi-thread"] }
 ckb-channel = { path = "../channel", version = "= 0.114.0" }
 ckb-util = { path = "..", version = "= 0.114.0" }
 once_cell = "1.8.0"
 ckb-async-runtime = { path = "../runtime", version = "= 0.114.0" }
->>>>>>> 0c8711e8
 tokio-util = "0.7.8"
 
 
