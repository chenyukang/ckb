[package]
name = "ckb-app-config"
version = "0.117.0-rc3"
authors = ["Nervos Core Dev <dev@nervos.org>"]
edition = "2021"
license = "MIT"
description = "CKB command line arguments and config options."
homepage = "https://github.com/nervosnetwork/ckb"
repository = "https://github.com/nervosnetwork/ckb"

[dependencies]
clap = { version = "=4.4", features = ["string", "wrap_help"] }
serde = { version = "1.0", features = ["derive"] }
serde_plain = "0.3.0"
serde_json = "1.0"
toml = "0.5"
path-clean = "0.1.0"
<<<<<<< HEAD
ckb-logger = { path = "../../util/logger", version = "= 0.117.0-rc3" }
ckb-logger-config = { path = "../../util/logger-config", version = "= 0.117.0-rc3" }
ckb-metrics-config = { path = "../../util/metrics-config", version = "= 0.117.0-rc3" }
ckb-chain-spec = {path = "../../spec", version = "= 0.117.0-rc3"}
ckb-jsonrpc-types = {path = "../jsonrpc-types", version = "= 0.117.0-rc3"}
ckb-pow = { path = "../../pow", version = "= 0.117.0-rc3" }
ckb-resource = { path = "../../resource", version = "= 0.117.0-rc3"}
ckb-build-info = { path = "../build-info", version = "= 0.117.0-rc3" }
ckb-types = { path = "../types", version = "= 0.117.0-rc3" }
ckb-constant = { path = "../constant", version = "= 0.117.0-rc3" }
secio = { version="0.5.7", package="tentacle-secio" }
multiaddr = { version="0.3.0", package="tentacle-multiaddr" }
rand = "0.7"
=======
ckb-logger = { path = "../../util/logger", version = "= 0.117.0-pre" }
ckb-logger-config = { path = "../../util/logger-config", version = "= 0.117.0-pre" }
ckb-metrics-config = { path = "../../util/metrics-config", version = "= 0.117.0-pre" }
ckb-chain-spec = { path = "../../spec", version = "= 0.117.0-pre" }
ckb-jsonrpc-types = { path = "../jsonrpc-types", version = "= 0.117.0-pre" }
ckb-pow = { path = "../../pow", version = "= 0.117.0-pre" }
ckb-resource = { path = "../../resource", version = "= 0.117.0-pre" }
ckb-build-info = { path = "../build-info", version = "= 0.117.0-pre" }
ckb-types = { path = "../types", version = "= 0.117.0-pre" }
ckb-constant = { path = "../constant", version = "= 0.117.0-pre" }
secio = { version = "0.6", package = "tentacle-secio" }
multiaddr = { version = "0.3.0", package = "tentacle-multiaddr" }
rand = "0.8"
>>>>>>> 2c3cfb9f
sentry = { version = "0.26.0", optional = true }
ckb-systemtime = { path = "../systemtime", version = "= 0.117.0-rc3" }
url = { version = "2.2.2", features = ["serde"] }
ubyte = { version = "0.10", features = ["serde"] }

[features]
with_sentry = ["sentry"]

[dev-dependencies]
tempfile.workspace = true
<<<<<<< HEAD
ckb-systemtime = { path = "../systemtime", version = "= 0.117.0-rc3" ,features = ["enable_faketime"]}
=======
ckb-systemtime = { path = "../systemtime", version = "= 0.117.0-pre", features = [
    "enable_faketime",
] }
>>>>>>> 2c3cfb9f
<|MERGE_RESOLUTION|>--- conflicted
+++ resolved
@@ -15,35 +15,19 @@
 serde_json = "1.0"
 toml = "0.5"
 path-clean = "0.1.0"
-<<<<<<< HEAD
 ckb-logger = { path = "../../util/logger", version = "= 0.117.0-rc3" }
 ckb-logger-config = { path = "../../util/logger-config", version = "= 0.117.0-rc3" }
 ckb-metrics-config = { path = "../../util/metrics-config", version = "= 0.117.0-rc3" }
-ckb-chain-spec = {path = "../../spec", version = "= 0.117.0-rc3"}
-ckb-jsonrpc-types = {path = "../jsonrpc-types", version = "= 0.117.0-rc3"}
+ckb-chain-spec = { path = "../../spec", version = "= 0.117.0-rc3" }
+ckb-jsonrpc-types = { path = "../jsonrpc-types", version = "= 0.117.0-rc3" }
 ckb-pow = { path = "../../pow", version = "= 0.117.0-rc3" }
-ckb-resource = { path = "../../resource", version = "= 0.117.0-rc3"}
+ckb-resource = { path = "../../resource", version = "= 0.117.0-rc3" }
 ckb-build-info = { path = "../build-info", version = "= 0.117.0-rc3" }
 ckb-types = { path = "../types", version = "= 0.117.0-rc3" }
 ckb-constant = { path = "../constant", version = "= 0.117.0-rc3" }
-secio = { version="0.5.7", package="tentacle-secio" }
-multiaddr = { version="0.3.0", package="tentacle-multiaddr" }
-rand = "0.7"
-=======
-ckb-logger = { path = "../../util/logger", version = "= 0.117.0-pre" }
-ckb-logger-config = { path = "../../util/logger-config", version = "= 0.117.0-pre" }
-ckb-metrics-config = { path = "../../util/metrics-config", version = "= 0.117.0-pre" }
-ckb-chain-spec = { path = "../../spec", version = "= 0.117.0-pre" }
-ckb-jsonrpc-types = { path = "../jsonrpc-types", version = "= 0.117.0-pre" }
-ckb-pow = { path = "../../pow", version = "= 0.117.0-pre" }
-ckb-resource = { path = "../../resource", version = "= 0.117.0-pre" }
-ckb-build-info = { path = "../build-info", version = "= 0.117.0-pre" }
-ckb-types = { path = "../types", version = "= 0.117.0-pre" }
-ckb-constant = { path = "../constant", version = "= 0.117.0-pre" }
 secio = { version = "0.6", package = "tentacle-secio" }
 multiaddr = { version = "0.3.0", package = "tentacle-multiaddr" }
 rand = "0.8"
->>>>>>> 2c3cfb9f
 sentry = { version = "0.26.0", optional = true }
 ckb-systemtime = { path = "../systemtime", version = "= 0.117.0-rc3" }
 url = { version = "2.2.2", features = ["serde"] }
@@ -54,10 +38,6 @@
 
 [dev-dependencies]
 tempfile.workspace = true
-<<<<<<< HEAD
-ckb-systemtime = { path = "../systemtime", version = "= 0.117.0-rc3" ,features = ["enable_faketime"]}
-=======
-ckb-systemtime = { path = "../systemtime", version = "= 0.117.0-pre", features = [
+ckb-systemtime = { path = "../systemtime", version = "= 0.117.0-rc3", features = [
     "enable_faketime",
-] }
->>>>>>> 2c3cfb9f
+] }