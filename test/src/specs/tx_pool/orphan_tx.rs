use crate::util::transaction::relay_tx;
use crate::utils::wait_until;
use crate::{Net, Node, Spec};
use ckb_jsonrpc_types::Status;
use ckb_network::SupportProtocols;
use ckb_types::core::{capacity_bytes, Capacity, TransactionBuilder, TransactionView};
use ckb_types::packed::CellOutputBuilder;
use ckb_types::{
    packed::{CellInput, OutPoint},
    prelude::*,
};

const ALWAYS_SUCCESS_SCRIPT_CYCLE: u64 = 537;
// always_failure, as the name implies, so it doesn't matter what the cycles are
const ALWAYS_FAILURE_SCRIPT_CYCLE: u64 = 1000;

pub struct OrphanTxAccepted;

impl Spec for OrphanTxAccepted {
    crate::setup!(num_nodes: 1);

    fn run(&self, nodes: &mut Vec<Node>) {
        let node0 = &mut nodes[0];
        node0.mine_until_out_bootstrap_period();

        let mut net = Net::new(
            self.name(),
            node0.consensus(),
            vec![SupportProtocols::RelayV3],
        );
        net.connect(node0);

        let parent_tx = node0.new_transaction_spend_tip_cellbase();
        let child_tx = node0.new_transaction(parent_tx.hash());

        relay_tx(&net, node0, child_tx, ALWAYS_SUCCESS_SCRIPT_CYCLE);
        let result = wait_until(5, || {
            let tx_pool_info = node0.get_tip_tx_pool_info();
            tx_pool_info.orphan.value() == 1 && tx_pool_info.pending.value() == 0
        });
        assert!(
            result,
            "Send child tx first, it will be added to orphan tx pool"
        );

        relay_tx(&net, node0, parent_tx, ALWAYS_SUCCESS_SCRIPT_CYCLE);
        let result = wait_until(5, || {
            let tx_pool_info = node0.get_tip_tx_pool_info();
            tx_pool_info.orphan.value() == 0 && tx_pool_info.pending.value() == 2
        });
        assert!(
            result,
            "Send parent tx, the child tx will be moved from orphan tx pool to pending tx pool"
        );
    }
}

pub struct OrphanTxRejected;

impl Spec for OrphanTxRejected {
    crate::setup!(num_nodes: 1);

    fn run(&self, nodes: &mut Vec<Node>) {
        let node0 = &mut nodes[0];
        node0.mine_until_out_bootstrap_period();

        let mut net = Net::new(
            self.name(),
            node0.consensus(),
            vec![SupportProtocols::RelayV3],
        );
        net.connect(node0);

        let parent_tx = node0.new_transaction_spend_tip_cellbase();
        let child_tx = node0.new_always_failure_transaction(parent_tx.hash());
        let child_hash = child_tx.hash();

        relay_tx(&net, node0, child_tx, ALWAYS_FAILURE_SCRIPT_CYCLE);
        let result = wait_until(5, || {
            let tx_pool_info = node0.get_tip_tx_pool_info();
            tx_pool_info.orphan.value() == 1 && tx_pool_info.pending.value() == 0
        });
        assert!(
            result,
            "Send child tx first, it will be added to orphan tx pool"
        );

        relay_tx(&net, node0, parent_tx, ALWAYS_SUCCESS_SCRIPT_CYCLE);
        let result = wait_until(5, || {
            let tx_pool_info = node0.get_tip_tx_pool_info();
            tx_pool_info.orphan.value() == 0 && tx_pool_info.pending.value() == 1
        });
        assert!(
            result,
            "Send parent tx, the child tx will be moved from orphan tx pool because of always_failure"
        );
        wait_until(20, || node0.rpc_client().get_banned_addresses().len() == 1);

        let ret = node0
            .rpc_client()
            .get_transaction_with_verbosity(child_hash, 2);
        assert!(ret.transaction.is_none());
        assert!(matches!(ret.tx_status.status, Status::Rejected));
    }
}

// construct a tx chain with such structure:
//
//               parent
//                 |
//                tx1
//              /  |  \
//           tx11 tx12 tx13
//             \   |   /
//              final_tx
//
fn build_tx_chain(
    node0: &Node,
) -> (
    Net,
    (
        TransactionView,
        TransactionView,
        TransactionView,
        TransactionView,
        TransactionView,
        TransactionView,
    ),
) {
    node0.mine_until_out_bootstrap_period();
    let parent = node0.new_transaction_with_capacity(capacity_bytes!(800));

    let script = node0.always_success_script();
    let new_output1 = CellOutputBuilder::default()
        .capacity(capacity_bytes!(200).pack())
        .lock(script.clone())
        .build();
    let new_output2 = new_output1.clone();
    let new_output3 = new_output1.clone();

    let tx1 = parent
        .as_advanced_builder()
        .set_inputs(vec![CellInput::new(OutPoint::new(parent.hash(), 0), 0)])
        .set_outputs(vec![new_output1, new_output2, new_output3])
        .set_outputs_data(vec![Default::default(); 3])
        .build();

    let tx11 =
        node0.new_transaction_with_capacity_and_index(tx1.hash(), capacity_bytes!(100), 0, 0);
    let tx12 =
        node0.new_transaction_with_capacity_and_index(tx1.hash(), capacity_bytes!(100), 1, 0);
    let tx13 =
        node0.new_transaction_with_capacity_and_index(tx1.hash(), capacity_bytes!(100), 2, 0);

    let cell_dep = node0.always_success_cell_dep();
    let final_output = CellOutputBuilder::default()
        .capacity(capacity_bytes!(80).pack())
        .lock(script)
        .build();
    let final_tx = TransactionBuilder::default()
        .cell_dep(cell_dep)
        .set_inputs(vec![
            CellInput::new(OutPoint::new(tx11.hash(), 0), 0),
            CellInput::new(OutPoint::new(tx12.hash(), 0), 0),
            CellInput::new(OutPoint::new(tx13.hash(), 0), 0),
        ])
        .set_outputs(vec![final_output])
        .set_outputs_data(vec![Default::default(); 1])
        .build();

    let mut net = Net::new(
        "orphan_tx_test",
        node0.consensus(),
        vec![SupportProtocols::RelayV3],
    );
    net.connect(node0);

    (net, (parent, tx1, tx11, tx12, tx13, final_tx))
}

fn run_replay_tx(
    net: &Net,
    node0: &Node,
    tx: TransactionView,
    orphan_tx_cnt: u64,
    pending_cnt: u64,
) -> bool {
    relay_tx(net, node0, tx, ALWAYS_SUCCESS_SCRIPT_CYCLE);

    wait_until(5, || {
        let tx_pool_info = node0.get_tip_tx_pool_info();
        tx_pool_info.orphan.value() == orphan_tx_cnt && tx_pool_info.pending.value() == pending_cnt
    })
}

pub struct TxPoolOrphanNormal;
impl Spec for TxPoolOrphanNormal {
    fn run(&self, nodes: &mut Vec<Node>) {
        let node0 = &nodes[0];
        let (net, (parent, tx1, tx11, tx12, tx13, final_tx)) = build_tx_chain(node0);

        assert!(
            run_replay_tx(&net, node0, parent, 0, 1),
            "parent sended expect nothing in orphan pool"
        );
        assert!(
            run_replay_tx(&net, node0, tx1, 0, 2),
            "tx1 is sent expect nothing in orphan pool"
        );
        assert!(
            run_replay_tx(&net, node0, tx11, 0, 3),
            "tx11 is sent expect nothing in orphan pool"
        );
        assert!(
            run_replay_tx(&net, node0, tx12, 0, 4),
            "tx12 is sent expect nothing in orphan pool"
        );
        assert!(
            run_replay_tx(&net, node0, tx13, 0, 5),
            "tx13 is sent expect nothing in orphan pool"
        );
        assert!(
            run_replay_tx(&net, node0, final_tx, 0, 6),
            "final_tx is sent expect nothing in orphan pool"
        );
    }
}

pub struct TxPoolOrphanReverse;
impl Spec for TxPoolOrphanReverse {
    fn run(&self, nodes: &mut Vec<Node>) {
        let node0 = &nodes[0];
        let (net, (parent, tx1, tx11, tx12, tx13, final_tx)) = build_tx_chain(node0);

        assert!(
            run_replay_tx(&net, node0, final_tx, 1, 0),
            "expect final_tx is in orphan pool"
        );

        assert!(
            run_replay_tx(&net, node0, tx13, 2, 0),
            "tx13 in orphan pool"
        );
        assert!(
            run_replay_tx(&net, node0, tx12, 3, 0),
            "tx12 is in orphan pool"
        );
        assert!(run_replay_tx(&net, node0, tx11, 4, 0), "tx11 is in orphan");

        assert!(run_replay_tx(&net, node0, tx1, 5, 0), "tx1 is in orphan");

        assert!(
            run_replay_tx(&net, node0, parent, 0, 6),
            "all is in pending"
        );
    }
}

pub struct TxPoolOrphanUnordered;
impl Spec for TxPoolOrphanUnordered {
    fn run(&self, nodes: &mut Vec<Node>) {
        let node0 = &nodes[0];
        let (net, (parent, tx1, tx11, tx12, tx13, final_tx)) = build_tx_chain(node0);

        assert!(
            run_replay_tx(&net, node0, final_tx, 1, 0),
            "expect final_tx is in orphan pool"
        );

        assert!(
            run_replay_tx(&net, node0, tx11, 2, 0),
            "tx11 in orphan pool"
        );
        let tx12_clone = tx12.clone();
        assert!(
            run_replay_tx(&net, node0, tx12, 3, 0),
            "tx12 is in orphan pool"
        );

        // set tx12_clone with rpc
        let ret = node0
            .rpc_client()
            .send_transaction_result(tx12_clone.data().into());
        assert!(ret
            .err()
            .unwrap()
            .to_string()
<<<<<<< HEAD
            .contains("already exist in transaction_pool"));
=======
            .contains("already exists in transaction_pool"));
>>>>>>> 82871a31

        assert!(
            run_replay_tx(&net, node0, parent, 3, 1),
            "parent is sent, should be in pending without change orphan pool"
        );
        assert!(
            run_replay_tx(&net, node0, tx1, 1, 4),
            "tx1 is sent, orphan pool only contains final_tx"
        );

        assert!(
            run_replay_tx(&net, node0, tx13, 0, 6),
            "tx13 is sent, orphan pool is empty"
        );
    }
}

pub struct TxPoolOrphanDoubleSpend;
impl Spec for TxPoolOrphanDoubleSpend {
    fn run(&self, nodes: &mut Vec<Node>) {
        let node0 = &nodes[0];
        node0.mine_until_out_bootstrap_period();
        let parent = node0.new_transaction_with_capacity(capacity_bytes!(800));

        let script = node0.always_success_script();
        let new_output1 = CellOutputBuilder::default()
            .capacity(capacity_bytes!(200).pack())
            .lock(script.clone())
            .build();
        let new_output2 = new_output1.clone();
        let new_output3 = new_output1.clone();

        let tx1 = parent
            .as_advanced_builder()
            .set_inputs(vec![CellInput::new(OutPoint::new(parent.hash(), 0), 0)])
            .set_outputs(vec![new_output1, new_output2, new_output3])
            .set_outputs_data(vec![Default::default(); 3])
            .build();

        let tx11 =
            node0.new_transaction_with_capacity_and_index(tx1.hash(), capacity_bytes!(100), 0, 0);
        let tx12 =
            node0.new_transaction_with_capacity_and_index(tx1.hash(), capacity_bytes!(120), 0, 0);

        let mut net = Net::new(
            "orphan_tx_test",
            node0.consensus(),
            vec![SupportProtocols::RelayV3],
        );
        net.connect(node0);

        assert!(
            run_replay_tx(&net, node0, tx11, 1, 0),
            "tx11 in orphan pool"
        );

        assert!(
            run_replay_tx(&net, node0, tx12, 2, 0),
            "tx12 in orphan pool"
        );
    }
}<|MERGE_RESOLUTION|>--- conflicted
+++ resolved
@@ -285,11 +285,7 @@
             .err()
             .unwrap()
             .to_string()
-<<<<<<< HEAD
-            .contains("already exist in transaction_pool"));
-=======
             .contains("already exists in transaction_pool"));
->>>>>>> 82871a31
 
         assert!(
             run_replay_tx(&net, node0, parent, 3, 1),
