//! Tx-pool background service

use crate::block_assembler::{self, BlockAssembler};
use crate::callback::{Callbacks, PendingCallback, ProposedCallback, RejectCallback};
use crate::chunk_process::ChunkCommand;
use crate::component::pool_map::{PoolEntry, Status};
use crate::component::{chunk::ChunkQueue, orphan::OrphanPool};
use crate::error::{handle_recv_error, handle_send_cmd_error, handle_try_send_error};
use crate::pool::TxPool;
use crate::util::after_delay_window;
use ckb_app_config::{BlockAssemblerConfig, TxPoolConfig};
use ckb_async_runtime::Handle;
use ckb_chain_spec::consensus::Consensus;
use ckb_channel::oneshot;
use ckb_error::AnyError;
use ckb_fee_estimator::FeeEstimator;
use ckb_jsonrpc_types::BlockTemplate;
use ckb_logger::{error, info};
use ckb_network::{NetworkController, PeerIndex};
use ckb_snapshot::Snapshot;
use ckb_stop_handler::new_tokio_exit_rx;
use ckb_store::ChainStore;
use ckb_types::core::cell::{CellProvider, CellStatus, OverlayCellProvider};
use ckb_types::core::tx_pool::{EntryCompleted, PoolTxDetailInfo, TransactionWithStatus, TxStatus};
<<<<<<< HEAD
use ckb_types::core::FeeRate;
=======
use ckb_types::packed::OutPoint;
>>>>>>> aca6d8e0
use ckb_types::{
    core::{
        tx_pool::{Reject, TxPoolEntryInfo, TxPoolIds, TxPoolInfo, TRANSACTION_SIZE_LIMIT},
        BlockView, Cycle, EstimateMode, TransactionView, UncleBlockView, Version,
    },
    packed::{Byte32, ProposalShortId},
};
use ckb_util::{LinkedHashMap, LinkedHashSet};
use ckb_verification::cache::TxVerificationCache;
use std::collections::{HashMap, HashSet, VecDeque};
use std::sync::{
    atomic::{AtomicBool, Ordering},
    Arc,
};
use std::time::Duration;
use tokio::sync::watch;
use tokio::sync::{mpsc, RwLock};
use tokio::task::block_in_place;
use tokio_util::sync::CancellationToken;

use crate::pool_cell::PoolCell;
#[cfg(feature = "internal")]
use crate::{component::entry::TxEntry, process::PlugTarget};

pub(crate) const DEFAULT_CHANNEL_SIZE: usize = 512;
pub(crate) const BLOCK_ASSEMBLER_CHANNEL_SIZE: usize = 100;

pub(crate) struct Request<A, R> {
    pub responder: oneshot::Sender<R>,
    pub arguments: A,
}

impl<A, R> Request<A, R> {
    pub(crate) fn call(arguments: A, responder: oneshot::Sender<R>) -> Request<A, R> {
        Request {
            responder,
            arguments,
        }
    }
}

pub(crate) struct Notify<A> {
    pub arguments: A,
}

impl<A> Notify<A> {
    pub(crate) fn new(arguments: A) -> Notify<A> {
        Notify { arguments }
    }
}

pub(crate) type BlockTemplateResult = Result<BlockTemplate, AnyError>;
type BlockTemplateArgs = (Option<u64>, Option<u64>, Option<Version>);

pub(crate) type SubmitTxResult = Result<(), Reject>;

pub(crate) type TestAcceptTxResult = Result<EntryCompleted, Reject>;

type GetTxStatusResult = Result<(TxStatus, Option<Cycle>), AnyError>;
type GetTransactionWithStatusResult = Result<TransactionWithStatus, AnyError>;
type FetchTxsWithCyclesResult = Vec<(ProposalShortId, (TransactionView, Cycle))>;

pub(crate) type ChainReorgArgs = (
    VecDeque<BlockView>,
    VecDeque<BlockView>,
    HashSet<ProposalShortId>,
    Arc<Snapshot>,
);

pub(crate) type FeeEstimatesResult = Result<FeeRate, AnyError>;

pub(crate) enum Message {
    BlockTemplate(Request<BlockTemplateArgs, BlockTemplateResult>),
    SubmitLocalTx(Request<TransactionView, SubmitTxResult>),
    RemoveLocalTx(Request<Byte32, bool>),
    TestAcceptTx(Request<TransactionView, TestAcceptTxResult>),
    SubmitRemoteTx(Request<(TransactionView, Cycle, PeerIndex), ()>),
    NotifyTxs(Notify<Vec<TransactionView>>),
    FreshProposalsFilter(Request<Vec<ProposalShortId>, Vec<ProposalShortId>>),
    FetchTxs(Request<HashSet<ProposalShortId>, HashMap<ProposalShortId, TransactionView>>),
    FetchTxsWithCycles(Request<HashSet<ProposalShortId>, FetchTxsWithCyclesResult>),
    GetTxPoolInfo(Request<(), TxPoolInfo>),
    GetLiveCell(Request<(OutPoint, bool), CellStatus>),
    GetTxStatus(Request<Byte32, GetTxStatusResult>),
    GetTransactionWithStatus(Request<Byte32, GetTransactionWithStatusResult>),
    NewUncle(Notify<UncleBlockView>),
    ClearPool(Request<Arc<Snapshot>, ()>),
    GetAllEntryInfo(Request<(), TxPoolEntryInfo>),
    GetAllIds(Request<(), TxPoolIds>),
    SavePool(Request<(), ()>),
    GetPoolTxDetails(Request<Byte32, PoolTxDetailInfo>),

    UpdateIBDState(Request<bool, ()>),
    EstimateFeeRate(Request<(EstimateMode, bool), FeeEstimatesResult>),

    // test
    #[cfg(feature = "internal")]
    PlugEntry(Request<(Vec<TxEntry>, PlugTarget), ()>),
    #[cfg(feature = "internal")]
    PackageTxs(Request<Option<u64>, Vec<TxEntry>>),
}

#[derive(Debug, Hash, Eq, PartialEq)]
pub(crate) enum BlockAssemblerMessage {
    Pending,
    Proposed,
    Uncle,
    Reset(Arc<Snapshot>),
}

/// Controller to the tx-pool service.
///
/// The Controller is internally reference-counted and can be freely cloned. A Controller can be obtained when tx-pool service construct.
#[derive(Clone)]
pub struct TxPoolController {
    sender: mpsc::Sender<Message>,
    reorg_sender: mpsc::Sender<Notify<ChainReorgArgs>>,
    chunk_tx: Arc<watch::Sender<ChunkCommand>>,
    handle: Handle,
    started: Arc<AtomicBool>,
}

macro_rules! send_message {
    ($self:ident, $msg_type:ident, $args:expr) => {{
        let (responder, response) = oneshot::channel();
        let request = Request::call($args, responder);
        $self
            .sender
            .try_send(Message::$msg_type(request))
            .map_err(|e| {
                let (_m, e) = handle_try_send_error(e);
                e
            })?;
        block_in_place(|| response.recv())
            .map_err(handle_recv_error)
            .map_err(Into::into)
    }};
}

macro_rules! send_notify {
    ($self:ident, $msg_type:ident, $args:expr) => {{
        let notify = Notify::new($args);
        $self
            .sender
            .try_send(Message::$msg_type(notify))
            .map_err(|e| {
                let (_m, e) = handle_try_send_error(e);
                e.into()
            })
    }};
}

impl TxPoolController {
    /// Return whether tx-pool service is started
    pub fn service_started(&self) -> bool {
        self.started.load(Ordering::Relaxed)
    }

    /// Set tx-pool service started, should only used for test
    #[cfg(feature = "internal")]
    pub fn set_service_started(&self, v: bool) {
        self.started.store(v, Ordering::Relaxed);
    }

    /// Return reference of tokio runtime handle
    pub fn handle(&self) -> &Handle {
        &self.handle
    }

    /// Generate and return block_template
    pub fn get_block_template(
        &self,
        bytes_limit: Option<u64>,
        proposals_limit: Option<u64>,
        max_version: Option<Version>,
    ) -> Result<BlockTemplateResult, AnyError> {
        send_message!(
            self,
            BlockTemplate,
            (bytes_limit, proposals_limit, max_version)
        )
    }

    /// Notify new uncle
    pub fn notify_new_uncle(&self, uncle: UncleBlockView) -> Result<(), AnyError> {
        send_notify!(self, NewUncle, uncle)
    }

    /// Make tx-pool consistent after a reorg, by re-adding or recursively erasing
    /// detached block transactions from the tx-pool, and also removing any
    /// other transactions from the tx-pool that are no longer valid given the new
    /// tip/height.
    pub fn update_tx_pool_for_reorg(
        &self,
        detached_blocks: VecDeque<BlockView>,
        attached_blocks: VecDeque<BlockView>,
        detached_proposal_id: HashSet<ProposalShortId>,
        snapshot: Arc<Snapshot>,
    ) -> Result<(), AnyError> {
        let notify = Notify::new((
            detached_blocks,
            attached_blocks,
            detached_proposal_id,
            snapshot,
        ));
        self.reorg_sender.try_send(notify).map_err(|e| {
            let (_m, e) = handle_try_send_error(e);
            e.into()
        })
    }

    /// Submit local tx to tx-pool
    pub fn submit_local_tx(&self, tx: TransactionView) -> Result<SubmitTxResult, AnyError> {
        send_message!(self, SubmitLocalTx, tx)
    }

    /// test if a tx can be accepted by tx-pool
    /// Won't be broadcasted to network
    /// won't be insert to tx-pool
    pub fn test_accept_tx(&self, tx: TransactionView) -> Result<TestAcceptTxResult, AnyError> {
        send_message!(self, TestAcceptTx, tx)
    }

    /// Remove tx from tx-pool
    pub fn remove_local_tx(&self, tx_hash: Byte32) -> Result<bool, AnyError> {
        send_message!(self, RemoveLocalTx, tx_hash)
    }

    /// Submit remote tx with declared cycles and origin to tx-pool
    pub async fn submit_remote_tx(
        &self,
        tx: TransactionView,
        declared_cycles: Cycle,
        peer: PeerIndex,
    ) -> Result<(), AnyError> {
        send_message!(self, SubmitRemoteTx, (tx, declared_cycles, peer))
    }

    /// Receive txs from network, try to add txs to tx-pool
    pub fn notify_txs(&self, txs: Vec<TransactionView>) -> Result<(), AnyError> {
        send_notify!(self, NotifyTxs, txs)
    }

    /// Return tx-pool information
    pub fn get_tx_pool_info(&self) -> Result<TxPoolInfo, AnyError> {
        send_message!(self, GetTxPoolInfo, ())
    }

    /// Return tx-pool information
    pub fn get_live_cell(
        &self,
        out_point: OutPoint,
        with_data: bool,
    ) -> Result<CellStatus, AnyError> {
        send_message!(self, GetLiveCell, (out_point, with_data))
    }

    /// Return fresh proposals
    pub fn fresh_proposals_filter(
        &self,
        proposals: Vec<ProposalShortId>,
    ) -> Result<Vec<ProposalShortId>, AnyError> {
        send_message!(self, FreshProposalsFilter, proposals)
    }

    /// Return tx_status for rpc (get_transaction verbosity = 1)
    pub fn get_tx_status(&self, hash: Byte32) -> Result<GetTxStatusResult, AnyError> {
        send_message!(self, GetTxStatus, hash)
    }

    /// Return transaction_with_status for rpc (get_transaction verbosity = 2)
    pub fn get_transaction_with_status(
        &self,
        hash: Byte32,
    ) -> Result<GetTransactionWithStatusResult, AnyError> {
        send_message!(self, GetTransactionWithStatus, hash)
    }

    /// Return txs for network
    pub fn fetch_txs(
        &self,
        short_ids: HashSet<ProposalShortId>,
    ) -> Result<HashMap<ProposalShortId, TransactionView>, AnyError> {
        send_message!(self, FetchTxs, short_ids)
    }

    /// Return txs with cycles
    pub fn fetch_txs_with_cycles(
        &self,
        short_ids: HashSet<ProposalShortId>,
    ) -> Result<FetchTxsWithCyclesResult, AnyError> {
        send_message!(self, FetchTxsWithCycles, short_ids)
    }

    /// Clears the tx-pool, removing all txs, update snapshot.
    pub fn clear_pool(&self, new_snapshot: Arc<Snapshot>) -> Result<(), AnyError> {
        send_message!(self, ClearPool, new_snapshot)
    }

    /// TODO(doc): @zhangsoledad
    pub fn get_all_entry_info(&self) -> Result<TxPoolEntryInfo, AnyError> {
        send_message!(self, GetAllEntryInfo, ())
    }

    /// TODO(doc): @zhangsoledad
    pub fn get_all_ids(&self) -> Result<TxPoolIds, AnyError> {
        send_message!(self, GetAllIds, ())
    }

    /// query the details of a transaction in the pool
    pub fn get_tx_detail(&self, tx_hash: Byte32) -> Result<PoolTxDetailInfo, AnyError> {
        send_message!(self, GetPoolTxDetails, tx_hash)
    }

    /// Saves tx pool into disk.
    pub fn save_pool(&self) -> Result<(), AnyError> {
        info!("Please be patient, tx-pool are saving data into disk ...");
        send_message!(self, SavePool, ())
    }

    /// Updates IBD state.
    pub fn update_ibd_state(&self, in_ibd: bool) -> Result<(), AnyError> {
        send_message!(self, UpdateIBDState, in_ibd)
    }

    /// Estimates fee rate.
    pub fn estimate_fee_rate(
        &self,
        estimate_mode: EstimateMode,
        enable_fallback: bool,
    ) -> Result<FeeEstimatesResult, AnyError> {
        send_message!(self, EstimateFeeRate, (estimate_mode, enable_fallback))
    }

    /// Sends suspend chunk process cmd
    pub fn suspend_chunk_process(&self) -> Result<(), AnyError> {
        self.chunk_tx
            .send(ChunkCommand::Suspend)
            .map_err(handle_send_cmd_error)
            .map_err(Into::into)
    }

    /// Sends continue chunk process cmd
    pub fn continue_chunk_process(&self) -> Result<(), AnyError> {
        self.chunk_tx
            .send(ChunkCommand::Resume)
            .map_err(handle_send_cmd_error)
            .map_err(Into::into)
    }

    /// Load persisted txs into pool, assume that all txs are sorted
    fn load_persisted_data(&self, txs: Vec<TransactionView>) -> Result<(), AnyError> {
        if !txs.is_empty() {
            info!("Loading persistent tx-pool data, total {} txs", txs.len());
            let mut failed_txs = 0;
            for tx in txs {
                if self.submit_local_tx(tx)?.is_err() {
                    failed_txs += 1;
                }
            }
            if failed_txs == 0 {
                info!("Persistent tx-pool data is loaded");
            } else {
                info!(
                    "Persistent tx-pool data is loaded, {} stale txs are ignored",
                    failed_txs
                );
            }
        }
        Ok(())
    }

    /// Plug tx-pool entry to tx-pool, skip verification. only for test
    #[cfg(feature = "internal")]
    pub fn plug_entry(&self, entries: Vec<TxEntry>, target: PlugTarget) -> Result<(), AnyError> {
        send_message!(self, PlugEntry, (entries, target))
    }

    /// Package txs with specified bytes_limit. for test
    #[cfg(feature = "internal")]
    pub fn package_txs(&self, bytes_limit: Option<u64>) -> Result<Vec<TxEntry>, AnyError> {
        send_message!(self, PackageTxs, bytes_limit)
    }
}

/// A builder used to create TxPoolService.
pub struct TxPoolServiceBuilder {
    pub(crate) tx_pool_config: TxPoolConfig,
    pub(crate) tx_pool_controller: TxPoolController,
    pub(crate) snapshot: Arc<Snapshot>,
    pub(crate) block_assembler: Option<BlockAssembler>,
    pub(crate) txs_verify_cache: Arc<RwLock<TxVerificationCache>>,
    pub(crate) callbacks: Callbacks,
    pub(crate) receiver: mpsc::Receiver<Message>,
    pub(crate) reorg_receiver: mpsc::Receiver<Notify<ChainReorgArgs>>,
    pub(crate) signal_receiver: CancellationToken,
    pub(crate) handle: Handle,
    pub(crate) tx_relay_sender: ckb_channel::Sender<TxVerificationResult>,
    pub(crate) chunk_rx: watch::Receiver<ChunkCommand>,
    pub(crate) chunk: Arc<RwLock<ChunkQueue>>,
    pub(crate) started: Arc<AtomicBool>,
    pub(crate) block_assembler_channel: (
        mpsc::Sender<BlockAssemblerMessage>,
        mpsc::Receiver<BlockAssemblerMessage>,
    ),
    pub(crate) fee_estimator: FeeEstimator,
}

impl TxPoolServiceBuilder {
    /// Creates a new TxPoolServiceBuilder.
    pub fn new(
        tx_pool_config: TxPoolConfig,
        snapshot: Arc<Snapshot>,
        block_assembler_config: Option<BlockAssemblerConfig>,
        txs_verify_cache: Arc<RwLock<TxVerificationCache>>,
        handle: &Handle,
        tx_relay_sender: ckb_channel::Sender<TxVerificationResult>,
        fee_estimator: FeeEstimator,
    ) -> (TxPoolServiceBuilder, TxPoolController) {
        let (sender, receiver) = mpsc::channel(DEFAULT_CHANNEL_SIZE);
        let block_assembler_channel = mpsc::channel(BLOCK_ASSEMBLER_CHANNEL_SIZE);
        let (reorg_sender, reorg_receiver) = mpsc::channel(DEFAULT_CHANNEL_SIZE);
        let signal_receiver: CancellationToken = new_tokio_exit_rx();
        let (chunk_tx, chunk_rx) = watch::channel(ChunkCommand::Resume);
        let chunk = Arc::new(RwLock::new(ChunkQueue::new()));
        let started = Arc::new(AtomicBool::new(false));

        let controller = TxPoolController {
            sender,
            reorg_sender,
            handle: handle.clone(),
            chunk_tx: Arc::new(chunk_tx),
            started: Arc::clone(&started),
        };

        let block_assembler =
            block_assembler_config.map(|config| BlockAssembler::new(config, Arc::clone(&snapshot)));
        let builder = TxPoolServiceBuilder {
            tx_pool_config,
            tx_pool_controller: controller.clone(),
            snapshot,
            block_assembler,
            txs_verify_cache,
            callbacks: Callbacks::new(),
            receiver,
            reorg_receiver,
            signal_receiver,
            handle: handle.clone(),
            tx_relay_sender,
            chunk_rx,
            chunk,
            started,
            block_assembler_channel,
            fee_estimator,
        };

        (builder, controller)
    }

    /// Register new pending callback
    pub fn register_pending(&mut self, callback: PendingCallback) {
        self.callbacks.register_pending(callback);
    }

    /// Return cloned tx relayer sender
    pub fn tx_relay_sender(&self) -> ckb_channel::Sender<TxVerificationResult> {
        self.tx_relay_sender.clone()
    }

    /// Register new proposed callback
    pub fn register_proposed(&mut self, callback: ProposedCallback) {
        self.callbacks.register_proposed(callback);
    }

    /// Register new abandon callback
    pub fn register_reject(&mut self, callback: RejectCallback) {
        self.callbacks.register_reject(callback);
    }

    /// Start a background thread tx-pool service by taking ownership of the Builder, and returns a TxPoolController.
    pub fn start(self, network: NetworkController) {
        let consensus = self.snapshot.cloned_consensus();
        let after_delay_window = after_delay_window(&self.snapshot);

        let tx_pool = TxPool::new(self.tx_pool_config, self.snapshot);
        let txs = match tx_pool.load_from_file() {
            Ok(txs) => txs,
            Err(e) => {
                error!("{}", e.to_string());
                error!("Failed to load txs from tx-pool persistent data file, all txs are ignored");
                Vec::new()
            }
        };

        let (block_assembler_sender, mut block_assembler_receiver) = self.block_assembler_channel;
        let service = TxPoolService {
            tx_pool_config: Arc::new(tx_pool.config.clone()),
            tx_pool: Arc::new(RwLock::new(tx_pool)),
            orphan: Arc::new(RwLock::new(OrphanPool::new())),
            block_assembler: self.block_assembler,
            txs_verify_cache: self.txs_verify_cache,
            callbacks: Arc::new(self.callbacks),
            tx_relay_sender: self.tx_relay_sender,
            block_assembler_sender,
            chunk: self.chunk,
            network,
            consensus,
            delay: Arc::new(RwLock::new(LinkedHashMap::new())),
            after_delay: Arc::new(AtomicBool::new(after_delay_window)),
            fee_estimator: self.fee_estimator,
        };

        let signal_receiver = self.signal_receiver.clone();
        let chunk_process = crate::chunk_process::ChunkProcess::new(
            service.clone(),
            self.chunk_rx,
            signal_receiver,
        );

        self.handle.spawn(async move { chunk_process.run().await });
        let mut receiver = self.receiver;
        let mut reorg_receiver = self.reorg_receiver;
        let handle_clone = self.handle.clone();

        let process_service = service.clone();
        let signal_receiver = self.signal_receiver.clone();
        self.handle.spawn(async move {
            loop {
                tokio::select! {
                    Some(message) = receiver.recv() => {
                        let service_clone = process_service.clone();
                        handle_clone.spawn(process(service_clone, message));
                    },
                    _ = signal_receiver.cancelled() => {
                        info!("TxPool is saving, please wait...");
                        process_service.save_pool().await;
                        info!("TxPool process_service exit now");
                        break
                    },
                    else => break,
                }
            }
        });

        let process_service = service.clone();
        if let Some(ref block_assembler) = service.block_assembler {
            let signal_receiver = self.signal_receiver.clone();
            let interval = Duration::from_millis(block_assembler.config.update_interval_millis);
            if interval.is_zero() {
                // block_assembler.update_interval_millis set zero interval should only be used for tests,
                // external notification will be disabled.
                ckb_logger::warn!(
                    "block_assembler.update_interval_millis set to zero interval. \
                    This should only be used for tests, as external notification will be disabled."
                );
                self.handle.spawn(async move {
                    loop {
                        tokio::select! {
                            Some(message) = block_assembler_receiver.recv() => {
                                let service_clone = process_service.clone();
                                block_assembler::process(service_clone, &message).await;
                            },
                            _ = signal_receiver.cancelled() => {
                                info!("TxPool block_assembler process service received exit signal, exit now");
                                break
                            },
                            else => break,
                        }
                    }
                });
            } else {
                self.handle.spawn(async move {
                    let mut interval = tokio::time::interval(interval);
                    let mut queue = LinkedHashSet::new();
                    loop {
                        tokio::select! {
                            Some(message) = block_assembler_receiver.recv() => {
                                if let BlockAssemblerMessage::Reset(..) = message {
                                    let service_clone = process_service.clone();
                                    queue.clear();
                                    block_assembler::process(service_clone, &message).await;
                                } else {
                                    queue.insert(message);
                                }
                            },
                            _ = interval.tick() => {
                                for message in &queue {
                                    let service_clone = process_service.clone();
                                    block_assembler::process(service_clone, message).await;
                                }
                                if !queue.is_empty() {
                                    if let Some(ref block_assembler) = process_service.block_assembler {
                                        block_assembler.notify().await;
                                    }
                                }
                                queue.clear();
                            }
                            _ = signal_receiver.cancelled() => {
                                info!("TxPool block_assembler process service received exit signal, exit now");
                                break
                            },
                            else => break,
                        }
                    }
                });
            }
        }

        let signal_receiver = self.signal_receiver;
        self.handle.spawn(async move {
            loop {
                tokio::select! {
                    Some(message) = reorg_receiver.recv() => {
                        let Notify {
                            arguments: (detached_blocks, attached_blocks, detached_proposal_id, snapshot),
                        } = message;
                        let snapshot_clone = Arc::clone(&snapshot);
                        let detached_blocks_clone = detached_blocks.clone();
                        service.update_block_assembler_before_tx_pool_reorg(
                            detached_blocks_clone,
                            snapshot_clone
                        ).await;

                        let snapshot_clone = Arc::clone(&snapshot);
                        service
                        .update_tx_pool_for_reorg(
                            detached_blocks,
                            attached_blocks,
                            detached_proposal_id,
                            snapshot_clone,
                        )
                        .await;

                        service.update_block_assembler_after_tx_pool_reorg().await;
                    },
                    _ = signal_receiver.cancelled() => {
                        info!("TxPool reorg process service received exit signal, exit now");
                        break
                    },
                    else => break,
                }
            }
        });
        self.started.store(true, Ordering::Relaxed);
        if let Err(err) = self.tx_pool_controller.load_persisted_data(txs) {
            error!("Failed to import persistent txs, cause: {}", err);
        }
    }
}

#[derive(Clone)]
pub(crate) struct TxPoolService {
    pub(crate) tx_pool: Arc<RwLock<TxPool>>,
    pub(crate) orphan: Arc<RwLock<OrphanPool>>,
    pub(crate) consensus: Arc<Consensus>,
    pub(crate) tx_pool_config: Arc<TxPoolConfig>,
    pub(crate) block_assembler: Option<BlockAssembler>,
    pub(crate) txs_verify_cache: Arc<RwLock<TxVerificationCache>>,
    pub(crate) callbacks: Arc<Callbacks>,
    pub(crate) network: NetworkController,
    pub(crate) tx_relay_sender: ckb_channel::Sender<TxVerificationResult>,
    pub(crate) chunk: Arc<RwLock<ChunkQueue>>,
    pub(crate) block_assembler_sender: mpsc::Sender<BlockAssemblerMessage>,
    pub(crate) delay: Arc<RwLock<LinkedHashMap<ProposalShortId, TransactionView>>>,
    pub(crate) after_delay: Arc<AtomicBool>,
    pub(crate) fee_estimator: FeeEstimator,
}

/// tx verification result
pub enum TxVerificationResult {
    /// tx is verified
    Ok {
        /// original peer
        original_peer: Option<PeerIndex>,
        /// verified by ckb vm version
        with_vm_2023: bool,
        /// transaction hash
        tx_hash: Byte32,
    },
    /// tx is rejected
    Reject {
        /// transaction hash
        tx_hash: Byte32,
    },
}

#[allow(clippy::cognitive_complexity)]
async fn process(mut service: TxPoolService, message: Message) {
    match message {
        Message::GetTxPoolInfo(Request { responder, .. }) => {
            let info = service.info().await;
            if let Err(e) = responder.send(info) {
                error!("Responder sending get_tx_pool_info failed {:?}", e);
            };
        }
        Message::GetLiveCell(Request {
            responder,
            arguments: (out_point, with_data),
        }) => {
            let live_cell_status = service.get_live_cell(out_point, with_data).await;
            if let Err(e) = responder.send(live_cell_status) {
                error!("Responder sending get_live_cell failed {:?}", e);
            };
        }
        Message::BlockTemplate(Request {
            responder,
            arguments: (_bytes_limit, _proposals_limit, _max_version),
        }) => {
            let block_template_result = service.get_block_template().await;
            if let Err(e) = responder.send(block_template_result) {
                error!("Responder sending block_template_result failed {:?}", e);
            };
        }
        Message::SubmitLocalTx(Request {
            responder,
            arguments: tx,
        }) => {
            let result = service.resumeble_process_tx(tx, None).await;
            if let Err(e) = responder.send(result) {
                error!("Responder sending submit_tx result failed {:?}", e);
            };
        }
        Message::RemoveLocalTx(Request {
            responder,
            arguments: tx_hash,
        }) => {
            let result = service.remove_tx(tx_hash).await;
            if let Err(e) = responder.send(result) {
                error!("Responder sending remove_tx result failed {:?}", e);
            };
        }
        Message::TestAcceptTx(Request {
            responder,
            arguments: tx,
        }) => {
            let result = service.test_accept_tx(tx).await;
            if let Err(e) = responder.send(result.map(|r| r.into())) {
                error!("Responder sending test_accept_tx result failed {:?}", e);
            };
        }
        Message::SubmitRemoteTx(Request {
            responder,
            arguments: (tx, declared_cycles, peer),
        }) => {
            if declared_cycles > service.tx_pool_config.max_tx_verify_cycles {
                let _result = service
                    .resumeble_process_tx(tx, Some((declared_cycles, peer)))
                    .await;
                if let Err(e) = responder.send(()) {
                    error!("Responder sending submit_tx result failed {:?}", e);
                };
            } else {
                let _result = service.process_tx(tx, Some((declared_cycles, peer))).await;
                if let Err(e) = responder.send(()) {
                    error!("Responder sending submit_tx result failed {:?}", e);
                };
            }
        }
        Message::NotifyTxs(Notify { arguments: txs }) => {
            for tx in txs {
                let _ret = service.resumeble_process_tx(tx, None).await;
            }
        }
        Message::FreshProposalsFilter(Request {
            responder,
            arguments: mut proposals,
        }) => {
            let tx_pool = service.tx_pool.read().await;
            proposals.retain(|id| !tx_pool.contains_proposal_id(id));
            if let Err(e) = responder.send(proposals) {
                error!("Responder sending fresh_proposals_filter failed {:?}", e);
            };
        }
        Message::GetTxStatus(Request {
            responder,
            arguments: hash,
        }) => {
            let id = ProposalShortId::from_tx_hash(&hash);
            let tx_pool = service.tx_pool.read().await;
            let ret = if let Some(PoolEntry {
                status,
                inner: entry,
                ..
            }) = tx_pool.pool_map.get_by_id(&id)
            {
                let status = if status == &Status::Proposed {
                    TxStatus::Proposed
                } else {
                    TxStatus::Pending
                };
                Ok((status, Some(entry.cycles)))
            } else if let Some(ref recent_reject_db) = tx_pool.recent_reject {
                let recent_reject_result = recent_reject_db.get(&hash);
                if let Ok(recent_reject) = recent_reject_result {
                    if let Some(record) = recent_reject {
                        Ok((TxStatus::Rejected(record), None))
                    } else {
                        Ok((TxStatus::Unknown, None))
                    }
                } else {
                    Err(recent_reject_result.unwrap_err())
                }
            } else {
                Ok((TxStatus::Unknown, None))
            };

            if let Err(e) = responder.send(ret) {
                error!("Responder sending get_tx_status failed {:?}", e)
            };
        }
        Message::GetTransactionWithStatus(Request {
            responder,
            arguments: hash,
        }) => {
            let id = ProposalShortId::from_tx_hash(&hash);
            let tx_pool = service.tx_pool.read().await;
            let ret = if let Some(PoolEntry {
                status,
                inner: entry,
                ..
            }) = tx_pool.pool_map.get_by_id(&id)
            {
                let (tx_status, min_replace_fee) = if status == &Status::Proposed {
                    (TxStatus::Proposed, None)
                } else {
                    (TxStatus::Pending, tx_pool.min_replace_fee(entry))
                };
                Ok(TransactionWithStatus::with_status(
                    Some(entry.transaction().clone()),
                    entry.cycles,
                    entry.timestamp,
                    tx_status,
                    Some(entry.fee),
                    min_replace_fee,
                ))
            } else if let Some(ref recent_reject_db) = tx_pool.recent_reject {
                match recent_reject_db.get(&hash) {
                    Ok(Some(record)) => Ok(TransactionWithStatus::with_rejected(record)),
                    Ok(_) => Ok(TransactionWithStatus::with_unknown()),
                    Err(err) => Err(err),
                }
            } else {
                Ok(TransactionWithStatus::with_unknown())
            };

            if let Err(e) = responder.send(ret) {
                error!("Responder sending get_tx_status failed {:?}", e)
            };
        }
        Message::FetchTxs(Request {
            responder,
            arguments: short_ids,
        }) => {
            let tx_pool = service.tx_pool.read().await;
            let txs = short_ids
                .into_iter()
                .filter_map(|short_id| {
                    tx_pool
                        .get_tx_from_pool_or_store(&short_id)
                        .map(|tx| (short_id, tx))
                })
                .collect();
            if let Err(e) = responder.send(txs) {
                error!("Responder sending fetch_txs failed {:?}", e);
            };
        }
        Message::FetchTxsWithCycles(Request {
            responder,
            arguments: short_ids,
        }) => {
            let tx_pool = service.tx_pool.read().await;
            let txs = short_ids
                .into_iter()
                .filter_map(|short_id| {
                    tx_pool
                        .get_tx_with_cycles(&short_id)
                        .map(|(tx, cycles)| (short_id, (tx, cycles)))
                })
                .collect();
            if let Err(e) = responder.send(txs) {
                error!("Responder sending fetch_txs_with_cycles failed {:?}", e);
            };
        }
        Message::NewUncle(Notify { arguments: uncle }) => {
            service.receive_candidate_uncle(uncle).await;
        }
        Message::ClearPool(Request {
            responder,
            arguments: new_snapshot,
        }) => {
            service.clear_pool(new_snapshot).await;
            if let Err(e) = responder.send(()) {
                error!("Responder sending clear_pool failed {:?}", e)
            };
        }
        Message::GetPoolTxDetails(Request {
            responder,
            arguments: tx_hash,
        }) => {
            let tx_pool = service.tx_pool.read().await;
            let id = ProposalShortId::from_tx_hash(&tx_hash);
            let tx_details = tx_pool
                .get_tx_detail(&id)
                .unwrap_or(PoolTxDetailInfo::with_unknown());
            if let Err(e) = responder.send(tx_details) {
                error!("responder send get_pool_tx_details failed {:?}", e)
            };
        }
        Message::GetAllEntryInfo(Request { responder, .. }) => {
            let tx_pool = service.tx_pool.read().await;
            let info = tx_pool.get_all_entry_info();
            if let Err(e) = responder.send(info) {
                error!("Responder sending get_all_entry_info failed {:?}", e)
            };
        }
        Message::GetAllIds(Request { responder, .. }) => {
            let tx_pool = service.tx_pool.read().await;
            let ids = tx_pool.get_ids();
            if let Err(e) = responder.send(ids) {
                error!("Responder sending get_ids failed {:?}", e)
            };
        }
        Message::SavePool(Request { responder, .. }) => {
            service.save_pool().await;
            if let Err(e) = responder.send(()) {
                error!("Responder sending save_pool failed {:?}", e)
            };
        }
        Message::UpdateIBDState(Request {
            responder,
            arguments: in_ibd,
        }) => {
            service.update_ibd_state(in_ibd).await;
            if let Err(e) = responder.send(()) {
                error!("Responder sending update_ibd_state failed {:?}", e)
            };
        }
        Message::EstimateFeeRate(Request {
            responder,
            arguments: (estimate_mode, enable_fallback),
        }) => {
            let fee_estimates_result = service
                .estimate_fee_rate(estimate_mode, enable_fallback)
                .await;
            if let Err(e) = responder.send(fee_estimates_result) {
                error!("Responder sending fee_estimates_result failed {:?}", e)
            };
        }
        #[cfg(feature = "internal")]
        Message::PlugEntry(Request {
            responder,
            arguments: (entries, target),
        }) => {
            service.plug_entry(entries, target).await;

            if let Err(e) = responder.send(()) {
                error!("Responder sending plug_entry failed {:?}", e);
            };
        }
        #[cfg(feature = "internal")]
        Message::PackageTxs(Request {
            responder,
            arguments: bytes_limit,
        }) => {
            let max_block_cycles = service.consensus.max_block_cycles();
            let max_block_bytes = service.consensus.max_block_bytes();
            let tx_pool = service.tx_pool.read().await;
            let (txs, _size, _cycles) = tx_pool.package_txs(
                max_block_cycles,
                bytes_limit.unwrap_or(max_block_bytes) as usize,
            );
            if let Err(e) = responder.send(txs) {
                error!("Responder sending plug_entry failed {:?}", e);
            };
        }
    }
}

impl TxPoolService {
    /// Tx-pool information
    async fn info(&self) -> TxPoolInfo {
        let tx_pool = self.tx_pool.read().await;
        let orphan = self.orphan.read().await;
        let tip_header = tx_pool.snapshot.tip_header();
        TxPoolInfo {
            tip_hash: tip_header.hash(),
            tip_number: tip_header.number(),
            pending_size: tx_pool.pool_map.pending_size(),
            proposed_size: tx_pool.pool_map.proposed_size(),
            orphan_size: orphan.len(),
            total_tx_size: tx_pool.pool_map.total_tx_size,
            total_tx_cycles: tx_pool.pool_map.total_tx_cycles,
            min_fee_rate: self.tx_pool_config.min_fee_rate,
            min_rbf_rate: self.tx_pool_config.min_rbf_rate,
            last_txs_updated_at: tx_pool.pool_map.get_max_update_time(),
            tx_size_limit: TRANSACTION_SIZE_LIMIT,
            max_tx_pool_size: self.tx_pool_config.max_tx_pool_size as u64,
        }
    }

    /// Get Live Cell Status
    async fn get_live_cell(&self, out_point: OutPoint, eager_load: bool) -> CellStatus {
        let tx_pool = self.tx_pool.read().await;
        let snapshot = tx_pool.snapshot();
        let pool_cell = PoolCell::new(&tx_pool.pool_map, false);
        let provider = OverlayCellProvider::new(&pool_cell, snapshot);

        match provider.cell(&out_point, false) {
            CellStatus::Live(mut cell_meta) => {
                if eager_load {
                    if let Some((data, data_hash)) = snapshot.get_cell_data(&out_point) {
                        cell_meta.mem_cell_data = Some(data);
                        cell_meta.mem_cell_data_hash = Some(data_hash);
                    }
                }
                CellStatus::live_cell(cell_meta)
            }
            _ => CellStatus::Unknown,
        }
    }

    pub fn should_notify_block_assembler(&self) -> bool {
        self.block_assembler.is_some()
    }

    pub async fn receive_candidate_uncle(&self, uncle: UncleBlockView) {
        if let Some(ref block_assembler) = self.block_assembler {
            {
                block_assembler.candidate_uncles.lock().await.insert(uncle);
            }
            if self
                .block_assembler_sender
                .send(BlockAssemblerMessage::Uncle)
                .await
                .is_err()
            {
                error!("block_assembler receiver dropped");
            }
        }
    }

    pub async fn update_block_assembler_before_tx_pool_reorg(
        &self,
        detached_blocks: VecDeque<BlockView>,
        snapshot: Arc<Snapshot>,
    ) {
        if let Some(ref block_assembler) = self.block_assembler {
            {
                let mut candidate_uncles = block_assembler.candidate_uncles.lock().await;
                for detached_block in detached_blocks {
                    candidate_uncles.insert(detached_block.as_uncle());
                }
            }

            if let Err(e) = block_assembler.update_blank(snapshot).await {
                error!("block_assembler update_blank error {}", e);
            }
            block_assembler.notify().await;
        }
    }

    pub async fn update_block_assembler_after_tx_pool_reorg(&self) {
        if let Some(ref block_assembler) = self.block_assembler {
            if let Err(e) = block_assembler.update_full(&self.tx_pool).await {
                error!("block_assembler update failed {:?}", e);
            }
            block_assembler.notify().await;
        }
    }

    #[cfg(feature = "internal")]
    pub async fn plug_entry(&self, entries: Vec<TxEntry>, target: PlugTarget) {
        {
            let mut tx_pool = self.tx_pool.write().await;
            match target {
                PlugTarget::Pending => {
                    for entry in entries {
                        tx_pool
                            .add_pending(entry)
                            .expect("Plug entry add_pending error");
                    }
                }
                PlugTarget::Proposed => {
                    for entry in entries {
                        tx_pool
                            .add_proposed(entry)
                            .expect("Plug entry add_proposed error");
                    }
                }
            };
        }

        if self.should_notify_block_assembler() {
            let msg = match target {
                PlugTarget::Pending => BlockAssemblerMessage::Pending,
                PlugTarget::Proposed => BlockAssemblerMessage::Proposed,
            };
            if self.block_assembler_sender.send(msg).await.is_err() {
                error!("block_assembler receiver dropped");
            }
        }
    }

    pub fn after_delay(&self) -> bool {
        self.after_delay.load(Ordering::Relaxed)
    }

    pub fn set_after_delay_true(&self) {
        self.after_delay.store(true, Ordering::Relaxed);
    }
}<|MERGE_RESOLUTION|>--- conflicted
+++ resolved
@@ -20,19 +20,16 @@
 use ckb_snapshot::Snapshot;
 use ckb_stop_handler::new_tokio_exit_rx;
 use ckb_store::ChainStore;
-use ckb_types::core::cell::{CellProvider, CellStatus, OverlayCellProvider};
-use ckb_types::core::tx_pool::{EntryCompleted, PoolTxDetailInfo, TransactionWithStatus, TxStatus};
-<<<<<<< HEAD
-use ckb_types::core::FeeRate;
-=======
-use ckb_types::packed::OutPoint;
->>>>>>> aca6d8e0
 use ckb_types::{
     core::{
-        tx_pool::{Reject, TxPoolEntryInfo, TxPoolIds, TxPoolInfo, TRANSACTION_SIZE_LIMIT},
-        BlockView, Cycle, EstimateMode, TransactionView, UncleBlockView, Version,
+        cell::{CellProvider, CellStatus, OverlayCellProvider},
+        tx_pool::{
+            EntryCompleted, PoolTxDetailInfo, Reject, TransactionWithStatus, TxPoolEntryInfo,
+            TxPoolIds, TxPoolInfo, TxStatus, TRANSACTION_SIZE_LIMIT,
+        },
+        BlockView, Cycle, EstimateMode, FeeRate, TransactionView, UncleBlockView, Version,
     },
-    packed::{Byte32, ProposalShortId},
+    packed::{Byte32, OutPoint, ProposalShortId},
 };
 use ckb_util::{LinkedHashMap, LinkedHashSet};
 use ckb_verification::cache::TxVerificationCache;
