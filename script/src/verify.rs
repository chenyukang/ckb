use crate::{
    cost_model::{instruction_cycles, transferred_byte_cycles},
    error::ScriptError,
    syscalls::{
        Debugger, LoadCell, LoadCellData, LoadHeader, LoadInput, LoadScript, LoadScriptHash,
        LoadTx, LoadWitness,
    },
    type_id::TypeIdSystemScript,
    types::{ScriptGroup, ScriptGroupType},
    verify_env::TxVerifyEnv,
};
use ckb_chain_spec::consensus::{Consensus, TYPE_ID_CODE_HASH};
use ckb_error::Error;
#[cfg(feature = "logging")]
use ckb_logger::{debug, info};
use ckb_traits::{CellDataProvider, HeaderProvider};
use ckb_types::{
    bytes::Bytes,
    core::{
        cell::{CellMeta, ResolvedTransaction},
        Cycle, ScriptHashType,
    },
    packed::{Byte32, Byte32Vec, BytesVec, CellInputVec, CellOutput, OutPoint, Script},
    prelude::*,
};
#[cfg(has_asm)]
use ckb_vm::{
    machine::asm::{AsmCoreMachine, AsmMachine},
    DefaultMachineBuilder, Error as VMInternalError, InstructionCycleFunc, SupportMachine,
    Syscalls,
};
#[cfg(not(has_asm))]
use ckb_vm::{
    DefaultCoreMachine, DefaultMachineBuilder, Error as VMInternalError, InstructionCycleFunc,
    SparseMemory, SupportMachine, Syscalls, TraceMachine, WXorXMemory,
};
use std::cell::RefCell;
use std::collections::HashMap;
use std::convert::TryFrom;

#[cfg(has_asm)]
type CoreMachineType = Box<AsmCoreMachine>;
#[cfg(not(has_asm))]
type CoreMachineType = DefaultCoreMachine<u64, WXorXMemory<u64, SparseMemory<u64>>>;

<<<<<<< HEAD
enum Binaries {
    Unique((Byte32, Bytes)),
    Duplicate((Byte32, Bytes)),
    Multiple,
}

impl Binaries {
    fn new(data_hash: Byte32, data: Bytes) -> Self {
        Self::Unique((data_hash, data))
    }

    fn merge(&mut self, data_hash: &Byte32) {
        match self {
            Self::Unique(ref old) | Self::Duplicate(ref old) => {
                if old.0 != *data_hash {
                    *self = Self::Multiple;
                } else {
                    *self = Self::Duplicate(old.to_owned());
                }
            }
            Self::Multiple => {
                *self = Self::Multiple;
            }
=======
#[derive(Debug, PartialEq, Eq, Clone)]
enum DataGurad {
    NotLoaded(OutPoint),
    Loaded(Bytes),
}

/// LazyData wrapper make sure not-loaded data will be loaded only after one access
#[derive(Debug, PartialEq, Eq, Clone)]
struct LazyData(RefCell<DataGurad>);

impl LazyData {
    fn from_cell_meta(cell_meta: &CellMeta) -> LazyData {
        match &cell_meta.mem_cell_data {
            Some(data) => LazyData(RefCell::new(DataGurad::Loaded(data.to_owned()))),
            None => LazyData(RefCell::new(DataGurad::NotLoaded(
                cell_meta.out_point.clone(),
            ))),
        }
    }

    fn access<DL: CellDataProvider>(&self, data_loader: &DL) -> Bytes {
        let guard = self.0.borrow().to_owned();
        match guard {
            DataGurad::NotLoaded(out_point) => {
                let data = data_loader.get_cell_data(&out_point).expect("cell data");
                self.0.replace(DataGurad::Loaded(data.to_owned()));
                data
            }
            DataGurad::Loaded(bytes) => bytes,
>>>>>>> 93128732
        }
    }
}

/// This struct leverages CKB VM to verify transaction inputs.
///
/// FlatBufferBuilder owned `Vec<u8>` that grows as needed, in the
/// future, we might refactor this to share buffer to achieve zero-copy
pub struct TransactionScriptsVerifier<'a, DL> {
    data_loader: &'a DL,
    consensus: &'a Consensus,
    tx_env: &'a TxVerifyEnv,

    debug_printer: Box<dyn Fn(&Byte32, &str)>,

    outputs: Vec<CellMeta>,
    rtx: &'a ResolvedTransaction,

<<<<<<< HEAD
    binaries_by_data_hash: HashMap<Byte32, Bytes>,
    binaries_by_type_hash: HashMap<Byte32, Binaries>,
=======
    binaries_by_data_hash: HashMap<Byte32, LazyData>,
    binaries_by_type_hash: HashMap<Byte32, (LazyData, bool)>,

>>>>>>> 93128732
    lock_groups: HashMap<Byte32, ScriptGroup>,
    type_groups: HashMap<Byte32, ScriptGroup>,
}

impl<'a, DL: CellDataProvider + HeaderProvider> TransactionScriptsVerifier<'a, DL> {
    /// Creates a script verifier for the transaction.
    ///
    /// ## Params
    ///
    /// * `rtx` - transaction which cell out points have been resolved.
    /// * `data_loader` - used to load cell data.
    pub fn new(
        rtx: &'a ResolvedTransaction,
        consensus: &'a Consensus,
        data_loader: &'a DL,
        tx_env: &'a TxVerifyEnv,
    ) -> TransactionScriptsVerifier<'a, DL> {
        let tx_hash = rtx.transaction.hash();
        let resolved_cell_deps = &rtx.resolved_cell_deps;
        let resolved_inputs = &rtx.resolved_inputs;
        let outputs = rtx
            .transaction
            .outputs_with_data_iter()
            .enumerate()
            .map(|(index, (cell_output, data))| {
                let out_point = OutPoint::new_builder()
                    .tx_hash(tx_hash.clone())
                    .index(index.pack())
                    .build();
                let data_hash = CellOutput::calc_data_hash(&data);
                CellMeta {
                    cell_output,
                    out_point,
                    transaction_info: None,
                    data_bytes: data.len() as u64,
                    mem_cell_data: Some(data),
                    mem_cell_data_hash: Some(data_hash),
                }
            })
            .collect();

<<<<<<< HEAD
        let mut binaries_by_data_hash: HashMap<Byte32, Bytes> = HashMap::default();
        let mut binaries_by_type_hash: HashMap<Byte32, Binaries> = HashMap::default();
=======
        let mut binaries_by_data_hash: HashMap<Byte32, LazyData> = HashMap::default();
        let mut binaries_by_type_hash: HashMap<Byte32, (LazyData, bool)> = HashMap::default();
>>>>>>> 93128732
        for cell_meta in resolved_cell_deps {
            let data_hash = data_loader
                .load_cell_data_hash(cell_meta)
                .expect("cell data hash");
<<<<<<< HEAD
            binaries_by_data_hash.insert(data_hash.to_owned(), data.to_owned());
            if let Some(t) = &cell_meta.cell_output.type_().to_opt() {
                binaries_by_type_hash
                    .entry(t.calc_script_hash())
                    .and_modify(|bin| bin.merge(&data_hash))
                    .or_insert_with(|| Binaries::new(data_hash.to_owned(), data.to_owned()));
=======
            let lazy = LazyData::from_cell_meta(&cell_meta);
            binaries_by_data_hash.insert(data_hash, lazy.clone());
            if let Some(t) = &cell_meta.cell_output.type_().to_opt() {
                binaries_by_type_hash
                    .entry(t.calc_script_hash())
                    .and_modify(|e| e.1 = true)
                    .or_insert((lazy, false));
>>>>>>> 93128732
            }
        }

        let mut lock_groups = HashMap::default();
        let mut type_groups = HashMap::default();
        for (i, cell_meta) in resolved_inputs.iter().enumerate() {
            // here we are only pre-processing the data, verify method validates
            // each input has correct script setup.
            let output = &cell_meta.cell_output;
            let lock_group_entry = lock_groups
                .entry(output.calc_lock_hash())
                .or_insert_with(|| ScriptGroup::from_lock_script(&output.lock()));
            lock_group_entry.input_indices.push(i);
            if let Some(t) = &output.type_().to_opt() {
                let type_group_entry = type_groups
                    .entry(t.calc_script_hash())
                    .or_insert_with(|| ScriptGroup::from_type_script(&t));
                type_group_entry.input_indices.push(i);
            }
        }
        for (i, output) in rtx.transaction.outputs().into_iter().enumerate() {
            if let Some(t) = &output.type_().to_opt() {
                let type_group_entry = type_groups
                    .entry(t.calc_script_hash())
                    .or_insert_with(|| ScriptGroup::from_type_script(&t));
                type_group_entry.output_indices.push(i);
            }
        }

        TransactionScriptsVerifier {
            data_loader,
            consensus,
            tx_env,
            binaries_by_data_hash,
            binaries_by_type_hash,
            outputs,
            rtx,
            lock_groups,
            type_groups,
            debug_printer: Box::new(
                #[allow(unused_variables)]
                |hash: &Byte32, message: &str| {
                    #[cfg(feature = "logging")]
                    debug!("script group: {} DEBUG OUTPUT: {}", hash, message);
                },
            ),
        }
    }

    /// Sets a callback to handle the debug syscall.
    ///
    ///
    /// Script can print a message using the [debug syscall](github.com/nervosnetwork/rfcs/blob/master/rfcs/0009-vm-syscalls/0009-vm-syscalls.md#debug).
    ///
    /// The callback receives two parameters:
    ///
    /// * `hash: &Byte32`: this is the script hash of currently running script group.
    /// * `message: &str`: message passed to the debug syscall.
    pub fn set_debug_printer<F: Fn(&Byte32, &str) + 'static>(&mut self, func: F) {
        self.debug_printer = Box::new(func);
    }

    #[inline]
    fn inputs(&self) -> CellInputVec {
        self.rtx.transaction.inputs()
    }

    #[inline]
    fn header_deps(&self) -> Byte32Vec {
        self.rtx.transaction.header_deps()
    }

    #[inline]
    fn resolved_inputs(&self) -> &Vec<CellMeta> {
        &self.rtx.resolved_inputs
    }

    #[inline]
    fn resolved_cell_deps(&self) -> &Vec<CellMeta> {
        &self.rtx.resolved_cell_deps
    }

    #[inline]
    fn witnesses(&self) -> BytesVec {
        self.rtx.transaction.witnesses()
    }

    #[inline]
    #[allow(dead_code)]
    fn hash(&self) -> Byte32 {
        self.rtx.transaction.hash()
    }

    fn build_load_tx(&self) -> LoadTx {
        LoadTx::new(&self.rtx.transaction)
    }

    fn build_load_cell(
        &'a self,
        group_inputs: &'a [usize],
        group_outputs: &'a [usize],
    ) -> LoadCell<'a, DL> {
        LoadCell::new(
            &self.data_loader,
            &self.outputs,
            self.resolved_inputs(),
            self.resolved_cell_deps(),
            group_inputs,
            group_outputs,
        )
    }

    fn build_load_cell_data(
        &'a self,
        group_inputs: &'a [usize],
        group_outputs: &'a [usize],
    ) -> LoadCellData<'a, DL> {
        LoadCellData::new(
            &self.data_loader,
            &self.outputs,
            self.resolved_inputs(),
            self.resolved_cell_deps(),
            group_inputs,
            group_outputs,
        )
    }

    fn build_load_input(&self, group_inputs: &'a [usize]) -> LoadInput {
        LoadInput::new(self.inputs(), group_inputs)
    }

    fn build_load_script_hash(&self, hash: Byte32) -> LoadScriptHash {
        LoadScriptHash::new(hash)
    }

    fn build_load_header(&'a self, group_inputs: &'a [usize]) -> LoadHeader<'a, DL> {
        LoadHeader::new(
            &self.data_loader,
            self.header_deps(),
            self.resolved_inputs(),
            self.resolved_cell_deps(),
            group_inputs,
        )
    }

    fn build_load_witness(
        &'a self,
        group_inputs: &'a [usize],
        group_outputs: &'a [usize],
    ) -> LoadWitness<'a> {
        LoadWitness::new(self.witnesses(), group_inputs, group_outputs)
    }

    fn build_load_script(&self, script: Script) -> LoadScript {
        LoadScript::new(script)
    }

    /// Extracts actual script binary either in dep cells.
    pub fn extract_script(&self, script: &'a Script) -> Result<Bytes, ScriptError> {
        match ScriptHashType::try_from(script.hash_type()).expect("checked data") {
            ScriptHashType::Data => {
                if let Some(lazy) = self.binaries_by_data_hash.get(&script.code_hash()) {
                    Ok(lazy.access(self.data_loader))
                } else {
                    Err(ScriptError::InvalidCodeHash)
                }
            }
            ScriptHashType::Type => {
<<<<<<< HEAD
                if let Some(ref bin) = self.binaries_by_type_hash.get(&script.code_hash()) {
                    match bin {
                        Binaries::Unique((_, ref data)) => Ok(data.to_owned()),
                        Binaries::Duplicate((_, ref data)) => {
                            let proposal_window = self.consensus.tx_proposal_window();
                            let epoch_number = self.tx_env.epoch_number(proposal_window);
                            if self
                                .consensus
                                .hardfork_switch()
                                .is_allow_multiple_matches_on_identical_data_enabled(epoch_number)
                            {
                                Ok(data.to_owned())
                            } else {
                                Err(ScriptError::MultipleMatches)
                            }
                        }
                        Binaries::Multiple => Err(ScriptError::MultipleMatches),
=======
                if let Some((lazy, multiple)) = self.binaries_by_type_hash.get(&script.code_hash())
                {
                    if *multiple {
                        Err(ScriptError::MultipleMatches)
                    } else {
                        Ok(lazy.access(self.data_loader))
>>>>>>> 93128732
                    }
                } else {
                    Err(ScriptError::InvalidCodeHash)
                }
            }
        }
    }

    /// Verifies the transaction by running scripts.
    ///
    /// ## Params
    ///
    /// * `max_cycles` - Maximium allowed cycles to run the scripts. The verification quits early
    /// when the consumed cycles exceed the limit.
    ///
    /// ## Returns
    ///
    /// It returns the total consumed cycles on success, Otherwise it returns the verification error.
    pub fn verify(&self, max_cycles: Cycle) -> Result<Cycle, Error> {
        let mut cycles: Cycle = 0;

        // Now run each script group
        for group in self.lock_groups.values().chain(self.type_groups.values()) {
            // max_cycles must reduce by each group exec
            let cycle = self
                .verify_script_group(group, max_cycles - cycles)
                .map_err(|e| {
                    #[cfg(feature = "logging")]
                    info!(
                        "Error validating script group {} of transaction {}: {}",
                        group.script.calc_script_hash(),
                        self.hash(),
                        e
                    );
                    e.source(group)
                })?;
            cycles = cycles
                .checked_add(cycle)
                .ok_or_else(|| ScriptError::ExceededMaximumCycles(max_cycles).source(group))?;
        }
        Ok(cycles)
    }

    /// Runs a single script in current transaction, while this is not useful for
    /// CKB itself, it can be very helpful when building a CKB debugger.
    pub fn verify_single(
        &self,
        script_group_type: ScriptGroupType,
        script_hash: &Byte32,
        max_cycles: Cycle,
    ) -> Result<Cycle, ScriptError> {
        match self.find_script_group(script_group_type, script_hash) {
            Some(group) => self.verify_script_group(group, max_cycles),
            None => Err(ScriptError::InvalidCodeHash),
        }
    }

    fn verify_script_group(
        &self,
        group: &ScriptGroup,
        max_cycles: Cycle,
    ) -> Result<Cycle, ScriptError> {
        if group.script.code_hash() == TYPE_ID_CODE_HASH.pack()
            && Into::<u8>::into(group.script.hash_type()) == Into::<u8>::into(ScriptHashType::Type)
        {
            let verifier = TypeIdSystemScript {
                rtx: self.rtx,
                script_group: group,
                max_cycles,
            };
            verifier.verify()
        } else {
            self.run(&group, max_cycles)
        }
    }

    /// Finds the script group from cell deps.
    pub fn find_script_group(
        &self,
        script_group_type: ScriptGroupType,
        script_hash: &Byte32,
    ) -> Option<&ScriptGroup> {
        match script_group_type {
            ScriptGroupType::Lock => self.lock_groups.get(script_hash),
            ScriptGroupType::Type => self.type_groups.get(script_hash),
        }
    }

    /// Gets the cost model.
    ///
    /// Cost model is used to evaluate consumed cycles.
    pub fn cost_model(&self) -> Box<InstructionCycleFunc> {
        Box::new(instruction_cycles)
    }

    /// Prepares syscalls.
    pub fn generate_syscalls(
        &'a self,
        script_group: &'a ScriptGroup,
    ) -> Vec<Box<(dyn Syscalls<CoreMachineType> + 'a)>> {
        let current_script_hash = script_group.script.calc_script_hash();
        vec![
            Box::new(self.build_load_script_hash(current_script_hash.clone())),
            Box::new(self.build_load_tx()),
            Box::new(
                self.build_load_cell(&script_group.input_indices, &script_group.output_indices),
            ),
            Box::new(self.build_load_input(&script_group.input_indices)),
            Box::new(self.build_load_header(&script_group.input_indices)),
            Box::new(
                self.build_load_witness(&script_group.input_indices, &script_group.output_indices),
            ),
            Box::new(self.build_load_script(script_group.script.clone())),
            Box::new(
                self.build_load_cell_data(
                    &script_group.input_indices,
                    &script_group.output_indices,
                ),
            ),
            Box::new(Debugger::new(current_script_hash, &self.debug_printer)),
        ]
    }

    fn run(&self, script_group: &ScriptGroup, max_cycles: Cycle) -> Result<Cycle, ScriptError> {
        let program = self.extract_script(&script_group.script)?;
        #[cfg(has_asm)]
        let core_machine = AsmCoreMachine::new_with_max_cycles(max_cycles);
        #[cfg(not(has_asm))]
        let core_machine =
            DefaultCoreMachine::<u64, WXorXMemory<u64, SparseMemory<u64>>>::new_with_max_cycles(
                max_cycles,
            );
        let machine_builder = DefaultMachineBuilder::<CoreMachineType>::new(core_machine)
            .instruction_cycle_func(self.cost_model());
        let machine_builder = self
            .generate_syscalls(script_group)
            .into_iter()
            .fold(machine_builder, |builder, syscall| builder.syscall(syscall));
        let default_machine = machine_builder.build();
        #[cfg(has_asm)]
        let mut machine = AsmMachine::new(default_machine, None);
        #[cfg(not(has_asm))]
        let mut machine = TraceMachine::new(default_machine);

        let map_vm_internal_error = |error: VMInternalError| match error {
            VMInternalError::InvalidCycles => ScriptError::ExceededMaximumCycles(max_cycles),
            _ => ScriptError::VMInternalError(format!("{:?}", error)),
        };

        let bytes = machine
            .load_program(&program, &[])
            .map_err(map_vm_internal_error)?;
        machine
            .machine
            .add_cycles(transferred_byte_cycles(bytes))
            .map_err(map_vm_internal_error)?;
        let code = machine.run().map_err(map_vm_internal_error)?;
        if code == 0 {
            Ok(machine.machine.cycles())
        } else {
            Err(ScriptError::ValidationFailure(code))
        }
    }
}

#[cfg(test)]
mod tests {
    use super::*;
    use crate::type_id::TYPE_ID_CYCLES;
    use byteorder::{ByteOrder, LittleEndian};
    use ckb_crypto::secp::{Generator, Privkey, Pubkey, Signature};
    use ckb_db::RocksDB;
    use ckb_db_schema::COLUMNS;
    use ckb_hash::{blake2b_256, new_blake2b};
    use ckb_store::{data_loader_wrapper::DataLoaderWrapper, ChainDB};
    use ckb_types::{
        core::{
            capacity_bytes, cell::CellMetaBuilder, Capacity, Cycle, DepType, HeaderView,
            ScriptHashType, TransactionBuilder, TransactionInfo,
        },
        h256,
        packed::{
            Byte32, CellDep, CellInput, CellOutputBuilder, OutPoint, Script,
            TransactionInfoBuilder, TransactionKeyBuilder, WitnessArgs,
        },
        H256,
    };
    use faster_hex::hex_encode;

    use ckb_chain_spec::consensus::{
        ConsensusBuilder, TWO_IN_TWO_OUT_BYTES, TWO_IN_TWO_OUT_CYCLES,
    };
    use ckb_error::assert_error_eq;
    use ckb_test_chain_utils::{
        always_success_cell, ckb_testnet_consensus, secp256k1_blake160_sighash_cell,
        secp256k1_data_cell, type_lock_script_code_hash,
    };
    use std::fs::File;
    use std::io::Read;
    use std::path::Path;

    const ALWAYS_SUCCESS_SCRIPT_CYCLE: u64 = 537;
    const CYCLE_BOUND: Cycle = 200_000;

    fn sha3_256<T: AsRef<[u8]>>(s: T) -> [u8; 32] {
        use tiny_keccak::{Hasher, Sha3};
        let mut output = [0; 32];
        let mut sha3 = Sha3::v256();
        sha3.update(s.as_ref());
        sha3.finalize(&mut output);
        output
    }

    // NOTE: `verify` binary is outdated and most related unit tests are testing `script` crate functions
    // I try to keep unit test code unmodified as much as possible, and may add it back in future PR.
    // fn open_cell_verify() -> File {
    //     File::open(Path::new(env!("CARGO_MANIFEST_DIR")).join("../script/testdata/verify")).unwrap()
    // }

    fn open_cell_always_success() -> File {
        File::open(Path::new(env!("CARGO_MANIFEST_DIR")).join("../script/testdata/always_success"))
            .unwrap()
    }

    fn open_cell_always_failure() -> File {
        File::open(Path::new(env!("CARGO_MANIFEST_DIR")).join("../script/testdata/always_failure"))
            .unwrap()
    }

    fn new_store() -> ChainDB {
        ChainDB::new(RocksDB::open_tmp(COLUMNS), Default::default())
    }

    fn random_keypair() -> (Privkey, Pubkey) {
        Generator::random_keypair()
    }

    fn to_hex_pubkey(pubkey: &Pubkey) -> Vec<u8> {
        let pubkey = pubkey.serialize();
        let mut hex_pubkey = vec![0; pubkey.len() * 2];
        hex_encode(&pubkey, &mut hex_pubkey).expect("hex pubkey");
        hex_pubkey
    }

    fn to_hex_signature(signature: &Signature) -> Vec<u8> {
        let signature_der = signature.serialize_der();
        let mut hex_signature = vec![0; signature_der.len() * 2];
        hex_encode(&signature_der, &mut hex_signature).expect("hex signature");
        hex_signature
    }

    fn sign_args(args: &[u8], privkey: &Privkey) -> Signature {
        let hash = sha3_256(sha3_256(args));
        privkey.sign_recoverable(&hash.into()).unwrap()
    }

    fn default_transaction_info() -> TransactionInfo {
        TransactionInfoBuilder::default()
            .block_number(1u64.pack())
            .block_epoch(0u64.pack())
            .key(
                TransactionKeyBuilder::default()
                    .block_hash(Byte32::zero())
                    .index(1u32.pack())
                    .build(),
            )
            .build()
            .unpack()
    }

    #[test]
    fn check_always_success_hash() {
        let (always_success_cell, always_success_cell_data, always_success_script) =
            always_success_cell();
        let output = CellOutputBuilder::default()
            .capacity(capacity_bytes!(100).pack())
            .lock(always_success_script.clone())
            .build();
        let input = CellInput::new(OutPoint::null(), 0);

        let transaction = TransactionBuilder::default().input(input).build();

        let dummy_cell = CellMetaBuilder::from_cell_output(output, Bytes::new())
            .transaction_info(default_transaction_info())
            .build();
        let always_success_cell = CellMetaBuilder::from_cell_output(
            always_success_cell.clone(),
            always_success_cell_data.to_owned(),
        )
        .transaction_info(default_transaction_info())
        .build();

        let rtx = ResolvedTransaction {
            transaction,
            resolved_cell_deps: vec![always_success_cell],
            resolved_inputs: vec![dummy_cell],
            resolved_dep_groups: vec![],
        };

        let store = new_store();
        let data_loader = DataLoaderWrapper::new(&store);
        let consensus = ConsensusBuilder::default().build();
        let tx_env = {
            let header = HeaderView::new_advanced_builder().build();
            TxVerifyEnv::new_commit(&header)
        };

        let verifier = TransactionScriptsVerifier::new(&rtx, &consensus, &data_loader, &tx_env);
        assert!(verifier.verify(600).is_ok());
    }

    #[test]
    fn check_signature() {
        let mut file = open_cell_always_success();
        let mut buffer = Vec::new();
        file.read_to_end(&mut buffer).unwrap();

        let (privkey, pubkey) = random_keypair();
        let mut args = b"foobar".to_vec();

        let signature = sign_args(&args, &privkey);
        args.extend(&to_hex_pubkey(&pubkey));
        args.extend(&to_hex_signature(&signature));

        let code_hash = blake2b_256(&buffer);
        let dep_out_point = OutPoint::new(h256!("0x123").pack(), 8);
        let cell_dep = CellDep::new_builder()
            .out_point(dep_out_point.clone())
            .build();
        let data = Bytes::from(buffer);
        let output = CellOutputBuilder::default()
            .capacity(Capacity::bytes(data.len()).unwrap().pack())
            .build();
        let dep_cell = CellMetaBuilder::from_cell_output(output, data)
            .transaction_info(default_transaction_info())
            .out_point(dep_out_point)
            .build();

        let script = Script::new_builder()
            .args(Bytes::from(args).pack())
            .code_hash(code_hash.pack())
            .hash_type(ScriptHashType::Data.into())
            .build();
        let input = CellInput::new(OutPoint::null(), 0);

        let transaction = TransactionBuilder::default()
            .input(input)
            .cell_dep(cell_dep)
            .build();

        let output = CellOutputBuilder::default()
            .capacity(capacity_bytes!(100).pack())
            .lock(script)
            .build();
        let dummy_cell = CellMetaBuilder::from_cell_output(output, Bytes::new())
            .transaction_info(default_transaction_info())
            .build();

        let rtx = ResolvedTransaction {
            transaction,
            resolved_cell_deps: vec![dep_cell],
            resolved_inputs: vec![dummy_cell],
            resolved_dep_groups: vec![],
        };
        let store = new_store();
        let data_loader = DataLoaderWrapper::new(&store);
        let consensus = ConsensusBuilder::default().build();
        let tx_env = {
            let header = HeaderView::new_advanced_builder().build();
            TxVerifyEnv::new_commit(&header)
        };

        let verifier = TransactionScriptsVerifier::new(&rtx, &consensus, &data_loader, &tx_env);

        assert!(verifier.verify(100_000_000).is_ok());

        // Not enough cycles
        assert_error_eq!(
            verifier
                .verify(ALWAYS_SUCCESS_SCRIPT_CYCLE - 1)
                .unwrap_err(),
            ScriptError::ExceededMaximumCycles(ALWAYS_SUCCESS_SCRIPT_CYCLE - 1)
                .input_lock_script(0),
        );

        assert!(verifier.verify(100_000_000).is_ok());
    }

    #[test]
    fn check_signature_referenced_via_type_hash() {
        let mut file = open_cell_always_success();
        let mut buffer = Vec::new();
        file.read_to_end(&mut buffer).unwrap();

        let (privkey, pubkey) = random_keypair();
        let mut args = b"foobar".to_vec();

        let signature = sign_args(&args, &privkey);
        args.extend(&to_hex_pubkey(&pubkey));
        args.extend(&to_hex_signature(&signature));

        let dep_out_point = OutPoint::new(h256!("0x123").pack(), 8);
        let cell_dep = CellDep::new_builder()
            .out_point(dep_out_point.clone())
            .build();
        let data = Bytes::from(buffer);
        let output = CellOutputBuilder::default()
            .capacity(Capacity::bytes(data.len()).unwrap().pack())
            .type_(
                Some(
                    Script::new_builder()
                        .code_hash(h256!("0x123456abcd90").pack())
                        .hash_type(ScriptHashType::Data.into())
                        .build(),
                )
                .pack(),
            )
            .build();
        let type_hash = output.type_().to_opt().as_ref().unwrap().calc_script_hash();
        let dep_cell = CellMetaBuilder::from_cell_output(output, data)
            .transaction_info(default_transaction_info())
            .out_point(dep_out_point)
            .build();

        let script = Script::new_builder()
            .args(Bytes::from(args).pack())
            .code_hash(type_hash)
            .hash_type(ScriptHashType::Type.into())
            .build();
        let input = CellInput::new(OutPoint::null(), 0);

        let transaction = TransactionBuilder::default()
            .input(input)
            .cell_dep(cell_dep)
            .build();

        let output = CellOutputBuilder::default()
            .capacity(capacity_bytes!(100).pack())
            .lock(script)
            .build();
        let dummy_cell = CellMetaBuilder::from_cell_output(output, Bytes::new())
            .transaction_info(default_transaction_info())
            .build();

        let rtx = ResolvedTransaction {
            transaction,
            resolved_cell_deps: vec![dep_cell],
            resolved_inputs: vec![dummy_cell],
            resolved_dep_groups: vec![],
        };
        let store = new_store();
        let data_loader = DataLoaderWrapper::new(&store);
        let consensus = ConsensusBuilder::default().build();
        let tx_env = {
            let header = HeaderView::new_advanced_builder().build();
            TxVerifyEnv::new_commit(&header)
        };

        let verifier = TransactionScriptsVerifier::new(&rtx, &consensus, &data_loader, &tx_env);

        assert!(verifier.verify(100_000_000).is_ok());
    }

    #[test]
    fn check_signature_referenced_via_type_hash_failure_with_multiple_matches() {
        let mut file = open_cell_always_success();
        let mut buffer = Vec::new();
        file.read_to_end(&mut buffer).unwrap();
        let data = Bytes::from(buffer);

        let (privkey, pubkey) = random_keypair();
        let mut args = b"foobar".to_vec();

        let signature = sign_args(&args, &privkey);
        args.extend(&to_hex_pubkey(&pubkey));
        args.extend(&to_hex_signature(&signature));

        let dep_out_point = OutPoint::new(h256!("0x123").pack(), 8);
        let cell_dep = CellDep::new_builder()
            .out_point(dep_out_point.clone())
            .build();
        let output = CellOutputBuilder::default()
            .capacity(Capacity::bytes(data.len()).unwrap().pack())
            .type_(
                Some(
                    Script::new_builder()
                        .code_hash(h256!("0x123456abcd90").pack())
                        .hash_type(ScriptHashType::Data.into())
                        .build(),
                )
                .pack(),
            )
            .build();
        let type_hash = output.type_().to_opt().as_ref().unwrap().calc_script_hash();
        let dep_cell = CellMetaBuilder::from_cell_output(output, data.clone())
            .transaction_info(default_transaction_info())
            .out_point(dep_out_point)
            .build();

        let dep_out_point2 = OutPoint::new(h256!("0x1234").pack(), 8);
        let cell_dep2 = CellDep::new_builder()
            .out_point(dep_out_point2.clone())
            .build();
        let output2 = CellOutputBuilder::default()
            .capacity(Capacity::bytes(data.len()).unwrap().pack())
            .type_(
                Some(
                    Script::new_builder()
                        .code_hash(h256!("0x123456abcd90").pack())
                        .hash_type(ScriptHashType::Data.into())
                        .build(),
                )
                .pack(),
            )
            .build();
        let dep_cell2 = CellMetaBuilder::from_cell_output(output2, data)
            .transaction_info(default_transaction_info())
            .out_point(dep_out_point2)
            .build();

        let script = Script::new_builder()
            .args(Bytes::from(args).pack())
            .code_hash(type_hash)
            .hash_type(ScriptHashType::Type.into())
            .build();
        let input = CellInput::new(OutPoint::null(), 0);

        let transaction = TransactionBuilder::default()
            .input(input)
            .cell_dep(cell_dep)
            .cell_dep(cell_dep2)
            .build();

        let output = CellOutputBuilder::default()
            .capacity(capacity_bytes!(100).pack())
            .lock(script)
            .build();
        let dummy_cell = CellMetaBuilder::from_cell_output(output, Bytes::new())
            .transaction_info(default_transaction_info())
            .build();

        let rtx = ResolvedTransaction {
            transaction,
            resolved_cell_deps: vec![dep_cell, dep_cell2],
            resolved_inputs: vec![dummy_cell],
            resolved_dep_groups: vec![],
        };
        let store = new_store();
        let data_loader = DataLoaderWrapper::new(&store);
        let consensus = ConsensusBuilder::default().build();
        let tx_env = {
            let header = HeaderView::new_advanced_builder().build();
            TxVerifyEnv::new_commit(&header)
        };

        let verifier = TransactionScriptsVerifier::new(&rtx, &consensus, &data_loader, &tx_env);

        assert_error_eq!(
            verifier.verify(100_000_000).unwrap_err(),
            ScriptError::MultipleMatches.input_lock_script(0),
        );
    }

    #[test]
    fn check_invalid_signature() {
        let mut file = open_cell_always_failure();
        let mut buffer = Vec::new();
        file.read_to_end(&mut buffer).unwrap();

        let (privkey, pubkey) = random_keypair();
        let mut args = b"foobar".to_vec();

        let signature = sign_args(&args, &privkey);

        // This line makes the verification invalid
        args.extend(&b"extrastring".to_vec());
        args.extend(&to_hex_pubkey(&pubkey));
        args.extend(&to_hex_signature(&signature));

        let code_hash = blake2b_256(&buffer);
        let dep_out_point = OutPoint::new(h256!("0x123").pack(), 8);
        let cell_dep = CellDep::new_builder().out_point(dep_out_point).build();
        let data = Bytes::from(buffer);
        let output = CellOutputBuilder::default()
            .capacity(Capacity::bytes(data.len()).unwrap().pack())
            .build();
        let dep_cell = CellMetaBuilder::from_cell_output(output, data)
            .transaction_info(default_transaction_info())
            .build();

        let script = Script::new_builder()
            .args(Bytes::from(args).pack())
            .code_hash(code_hash.pack())
            .hash_type(ScriptHashType::Data.into())
            .build();
        let input = CellInput::new(OutPoint::null(), 0);

        let transaction = TransactionBuilder::default()
            .input(input)
            .cell_dep(cell_dep)
            .build();

        let output = CellOutputBuilder::default()
            .capacity(capacity_bytes!(100).pack())
            .lock(script)
            .build();
        let dummy_cell = CellMetaBuilder::from_cell_output(output, Bytes::new())
            .transaction_info(default_transaction_info())
            .build();

        let rtx = ResolvedTransaction {
            transaction,
            resolved_cell_deps: vec![dep_cell],
            resolved_inputs: vec![dummy_cell],
            resolved_dep_groups: vec![],
        };

        let store = new_store();
        let data_loader = DataLoaderWrapper::new(&store);
        let consensus = ConsensusBuilder::default().build();
        let tx_env = {
            let header = HeaderView::new_advanced_builder().build();
            TxVerifyEnv::new_commit(&header)
        };

        let verifier = TransactionScriptsVerifier::new(&rtx, &consensus, &data_loader, &tx_env);

        assert_error_eq!(
            verifier.verify(100_000_000).unwrap_err(),
            ScriptError::ValidationFailure(-1).input_lock_script(0),
        );
    }

    #[test]
    fn check_invalid_dep_reference() {
        let mut file = open_cell_always_success();
        let mut buffer = Vec::new();
        file.read_to_end(&mut buffer).unwrap();

        let (privkey, pubkey) = random_keypair();
        let mut args = b"foobar".to_vec();
        let signature = sign_args(&args, &privkey);
        args.extend(&to_hex_pubkey(&pubkey));
        args.extend(&to_hex_signature(&signature));

        let dep_out_point = OutPoint::new(h256!("0x123").pack(), 8);
        let cell_dep = CellDep::new_builder().out_point(dep_out_point).build();

        let script = Script::new_builder()
            .args(Bytes::from(args).pack())
            .code_hash(blake2b_256(&buffer).pack())
            .hash_type(ScriptHashType::Data.into())
            .build();
        let input = CellInput::new(OutPoint::null(), 0);

        let transaction = TransactionBuilder::default()
            .input(input)
            .cell_dep(cell_dep)
            .build();

        let output = CellOutputBuilder::default()
            .capacity(capacity_bytes!(100).pack())
            .lock(script)
            .build();
        let dummy_cell = CellMetaBuilder::from_cell_output(output, Bytes::new())
            .transaction_info(default_transaction_info())
            .build();

        let rtx = ResolvedTransaction {
            transaction,
            resolved_cell_deps: vec![],
            resolved_inputs: vec![dummy_cell],
            resolved_dep_groups: vec![],
        };

        let store = new_store();
        let data_loader = DataLoaderWrapper::new(&store);
        let consensus = ConsensusBuilder::default().build();
        let tx_env = {
            let header = HeaderView::new_advanced_builder().build();
            TxVerifyEnv::new_commit(&header)
        };

        let verifier = TransactionScriptsVerifier::new(&rtx, &consensus, &data_loader, &tx_env);

        assert_error_eq!(
            verifier.verify(100_000_000).unwrap_err(),
            ScriptError::InvalidCodeHash.input_lock_script(0),
        );
    }

    #[test]
    fn check_output_contract() {
        let mut file = open_cell_always_success();
        let mut buffer = Vec::new();
        file.read_to_end(&mut buffer).unwrap();

        let (privkey, pubkey) = random_keypair();
        let mut args = b"foobar".to_vec();
        let signature = sign_args(&args, &privkey);
        args.extend(&to_hex_pubkey(&pubkey));
        args.extend(&to_hex_signature(&signature));

        let input = CellInput::new(OutPoint::null(), 0);
        let (always_success_cell, always_success_cell_data, always_success_script) =
            always_success_cell();
        let output = CellOutputBuilder::default()
            .capacity(capacity_bytes!(100).pack())
            .lock(always_success_script.clone())
            .build();
        let dummy_cell = CellMetaBuilder::from_cell_output(output, Bytes::new())
            .transaction_info(default_transaction_info())
            .build();
        let always_success_cell = CellMetaBuilder::from_cell_output(
            always_success_cell.clone(),
            always_success_cell_data.to_owned(),
        )
        .transaction_info(default_transaction_info())
        .build();

        let script = Script::new_builder()
            .args(Bytes::from(args).pack())
            .code_hash(blake2b_256(&buffer).pack())
            .hash_type(ScriptHashType::Data.into())
            .build();
        let output_data = Bytes::default();
        let output = CellOutputBuilder::default()
            .lock(
                Script::new_builder()
                    .hash_type(ScriptHashType::Data.into())
                    .build(),
            )
            .type_(Some(script).pack())
            .build();

        let dep_out_point = OutPoint::new(h256!("0x123").pack(), 8);
        let cell_dep = CellDep::new_builder()
            .out_point(dep_out_point.clone())
            .build();
        let dep_cell = {
            let data = Bytes::from(buffer);
            let output = CellOutputBuilder::default()
                .capacity(Capacity::bytes(data.len()).unwrap().pack())
                .build();
            CellMetaBuilder::from_cell_output(output, data)
                .transaction_info(default_transaction_info())
                .out_point(dep_out_point)
                .build()
        };

        let transaction = TransactionBuilder::default()
            .input(input)
            .output(output)
            .output_data(output_data.pack())
            .cell_dep(cell_dep)
            .build();

        let rtx = ResolvedTransaction {
            transaction,
            resolved_cell_deps: vec![dep_cell, always_success_cell],
            resolved_inputs: vec![dummy_cell],
            resolved_dep_groups: vec![],
        };

        let store = new_store();
        let data_loader = DataLoaderWrapper::new(&store);
        let consensus = ConsensusBuilder::default().build();
        let tx_env = {
            let header = HeaderView::new_advanced_builder().build();
            TxVerifyEnv::new_commit(&header)
        };

        let verifier = TransactionScriptsVerifier::new(&rtx, &consensus, &data_loader, &tx_env);

        assert!(verifier.verify(100_000_000).is_ok());
    }

    #[test]
    fn check_invalid_output_contract() {
        let mut file = open_cell_always_failure();
        let mut buffer = Vec::new();
        file.read_to_end(&mut buffer).unwrap();

        let (privkey, pubkey) = random_keypair();
        let mut args = b"foobar".to_vec();

        let signature = sign_args(&args, &privkey);
        // This line makes the verification invalid
        args.extend(&b"extrastring".to_vec());
        args.extend(&to_hex_pubkey(&pubkey));
        args.extend(&to_hex_signature(&signature));

        let input = CellInput::new(OutPoint::null(), 0);
        let (always_success_cell, always_success_cell_data, always_success_script) =
            always_success_cell();
        let output = CellOutputBuilder::default()
            .capacity(capacity_bytes!(100).pack())
            .lock(always_success_script.clone())
            .build();
        let dummy_cell = CellMetaBuilder::from_cell_output(output, Bytes::new())
            .transaction_info(default_transaction_info())
            .build();
        let always_success_cell = CellMetaBuilder::from_cell_output(
            always_success_cell.to_owned(),
            always_success_cell_data.to_owned(),
        )
        .transaction_info(default_transaction_info())
        .build();

        let script = Script::new_builder()
            .args(Bytes::from(args).pack())
            .code_hash(blake2b_256(&buffer).pack())
            .hash_type(ScriptHashType::Data.into())
            .build();
        let output = CellOutputBuilder::default()
            .type_(Some(script).pack())
            .build();

        let dep_out_point = OutPoint::new(h256!("0x123").pack(), 8);
        let cell_dep = CellDep::new_builder().out_point(dep_out_point).build();
        let dep_cell = {
            let dep_cell_data = Bytes::from(buffer);
            let output = CellOutputBuilder::default()
                .capacity(Capacity::bytes(dep_cell_data.len()).unwrap().pack())
                .build();
            CellMetaBuilder::from_cell_output(output, dep_cell_data)
                .transaction_info(default_transaction_info())
                .build()
        };

        let transaction = TransactionBuilder::default()
            .input(input)
            .output(output)
            .output_data(Bytes::new().pack())
            .cell_dep(cell_dep)
            .build();

        let rtx = ResolvedTransaction {
            transaction,
            resolved_cell_deps: vec![dep_cell, always_success_cell],
            resolved_inputs: vec![dummy_cell],
            resolved_dep_groups: vec![],
        };

        let store = new_store();
        let data_loader = DataLoaderWrapper::new(&store);
        let consensus = ConsensusBuilder::default().build();
        let tx_env = {
            let header = HeaderView::new_advanced_builder().build();
            TxVerifyEnv::new_commit(&header)
        };

        let verifier = TransactionScriptsVerifier::new(&rtx, &consensus, &data_loader, &tx_env);

        assert_error_eq!(
            verifier.verify(100_000_000).unwrap_err(),
            ScriptError::ValidationFailure(-1).output_type_script(0),
        );
    }

    #[test]
    fn check_same_lock_and_type_script_are_executed_twice() {
        let mut file = open_cell_always_success();
        let mut buffer = Vec::new();
        file.read_to_end(&mut buffer).unwrap();

        let privkey = Privkey::from_slice(&[1; 32][..]);
        let pubkey = privkey.pubkey().unwrap();
        let mut args = b"foobar".to_vec();

        let signature = sign_args(&args, &privkey);
        args.extend(&to_hex_pubkey(&pubkey));
        args.extend(&to_hex_signature(&signature));

        let script = Script::new_builder()
            .args(Bytes::from(args).pack())
            .code_hash(blake2b_256(&buffer).pack())
            .hash_type(ScriptHashType::Data.into())
            .build();

        let dep_out_point = OutPoint::new(h256!("0x123").pack(), 8);
        let cell_dep = CellDep::new_builder()
            .out_point(dep_out_point.clone())
            .build();
        let data = Bytes::from(buffer);
        let output = CellOutputBuilder::default()
            .capacity(Capacity::bytes(data.len()).unwrap().pack())
            .build();
        let dep_cell = CellMetaBuilder::from_cell_output(output, data)
            .transaction_info(default_transaction_info())
            .out_point(dep_out_point)
            .build();

        let transaction = TransactionBuilder::default()
            .input(CellInput::new(OutPoint::null(), 0))
            .cell_dep(cell_dep)
            .build();

        // The lock and type scripts here are both executed.
        let output = CellOutputBuilder::default()
            .capacity(capacity_bytes!(100).pack())
            .lock(script.clone())
            .type_(Some(script).pack())
            .build();
        let dummy_cell = CellMetaBuilder::from_cell_output(output, Bytes::new())
            .transaction_info(default_transaction_info())
            .build();

        let rtx = ResolvedTransaction {
            transaction,
            resolved_cell_deps: vec![dep_cell],
            resolved_inputs: vec![dummy_cell],
            resolved_dep_groups: vec![],
        };
        let store = new_store();
        let data_loader = DataLoaderWrapper::new(&store);
        let consensus = ConsensusBuilder::default().build();
        let tx_env = {
            let header = HeaderView::new_advanced_builder().build();
            TxVerifyEnv::new_commit(&header)
        };

        let verifier = TransactionScriptsVerifier::new(&rtx, &consensus, &data_loader, &tx_env);

        // Cycles can tell that both lock and type scripts are executed
        assert_eq!(
            verifier.verify(100_000_000).ok(),
            Some(ALWAYS_SUCCESS_SCRIPT_CYCLE * 2)
        );
    }

    #[test]
    fn check_type_id_one_in_one_out() {
        let (always_success_cell, always_success_cell_data, always_success_script) =
            always_success_cell();
        let always_success_out_point = OutPoint::new(h256!("0x11").pack(), 0);

        let type_id_script = Script::new_builder()
            .args(Bytes::from(h256!("0x1111").as_ref()).pack())
            .code_hash(TYPE_ID_CODE_HASH.pack())
            .hash_type(ScriptHashType::Type.into())
            .build();

        let input = CellInput::new(OutPoint::new(h256!("0x1234").pack(), 8), 0);
        let input_cell = CellOutputBuilder::default()
            .capacity(capacity_bytes!(1000).pack())
            .lock(always_success_script.clone())
            .type_(Some(type_id_script.clone()).pack())
            .build();

        let output_cell = CellOutputBuilder::default()
            .capacity(capacity_bytes!(990).pack())
            .lock(always_success_script.clone())
            .type_(Some(type_id_script).pack())
            .build();

        let transaction = TransactionBuilder::default()
            .input(input.clone())
            .output(output_cell)
            .cell_dep(
                CellDep::new_builder()
                    .out_point(always_success_out_point.clone())
                    .build(),
            )
            .build();

        let resolved_input_cell = CellMetaBuilder::from_cell_output(input_cell, Bytes::new())
            .out_point(input.previous_output())
            .build();
        let resolved_always_success_cell = CellMetaBuilder::from_cell_output(
            always_success_cell.clone(),
            always_success_cell_data.to_owned(),
        )
        .out_point(always_success_out_point)
        .build();

        let rtx = ResolvedTransaction {
            transaction,
            resolved_cell_deps: vec![resolved_always_success_cell],
            resolved_inputs: vec![resolved_input_cell],
            resolved_dep_groups: vec![],
        };

        let store = new_store();
        let data_loader = DataLoaderWrapper::new(&store);
        let consensus = ConsensusBuilder::default().build();
        let tx_env = {
            let header = HeaderView::new_advanced_builder().build();
            TxVerifyEnv::new_commit(&header)
        };

        let verifier = TransactionScriptsVerifier::new(&rtx, &consensus, &data_loader, &tx_env);

        if let Err(err) = verifier.verify(TYPE_ID_CYCLES * 2) {
            panic!("expect verification ok, got: {:?}", err);
        }
    }

    #[test]
    fn check_type_id_one_in_one_out_not_enough_cycles() {
        let (always_success_cell, always_success_cell_data, always_success_script) =
            always_success_cell();
        let always_success_out_point = OutPoint::new(h256!("0x11").pack(), 0);

        let type_id_script = Script::new_builder()
            .args(Bytes::from(h256!("0x1111").as_ref()).pack())
            .code_hash(TYPE_ID_CODE_HASH.pack())
            .hash_type(ScriptHashType::Type.into())
            .build();

        let input = CellInput::new(OutPoint::new(h256!("0x1234").pack(), 8), 0);
        let input_cell = CellOutputBuilder::default()
            .capacity(capacity_bytes!(1000).pack())
            .lock(always_success_script.clone())
            .type_(Some(type_id_script.clone()).pack())
            .build();

        let output_cell = CellOutputBuilder::default()
            .capacity(capacity_bytes!(990).pack())
            .lock(always_success_script.clone())
            .type_(Some(type_id_script).pack())
            .build();

        let transaction = TransactionBuilder::default()
            .input(input.clone())
            .output(output_cell)
            .cell_dep(
                CellDep::new_builder()
                    .out_point(always_success_out_point.clone())
                    .build(),
            )
            .build();

        let resolved_input_cell = CellMetaBuilder::from_cell_output(input_cell, Bytes::new())
            .out_point(input.previous_output())
            .build();
        let resolved_always_success_cell = CellMetaBuilder::from_cell_output(
            always_success_cell.clone(),
            always_success_cell_data.to_owned(),
        )
        .out_point(always_success_out_point)
        .build();

        let rtx = ResolvedTransaction {
            transaction,
            resolved_cell_deps: vec![resolved_always_success_cell],
            resolved_inputs: vec![resolved_input_cell],
            resolved_dep_groups: vec![],
        };

        let store = new_store();
        let data_loader = DataLoaderWrapper::new(&store);
        let consensus = ConsensusBuilder::default().build();
        let tx_env = {
            let header = HeaderView::new_advanced_builder().build();
            TxVerifyEnv::new_commit(&header)
        };

        let verifier = TransactionScriptsVerifier::new(&rtx, &consensus, &data_loader, &tx_env);

        // two groups need exec, so cycles not TYPE_ID_CYCLES - 1
        assert_error_eq!(
            verifier.verify(TYPE_ID_CYCLES - 1).unwrap_err(),
            ScriptError::ExceededMaximumCycles(TYPE_ID_CYCLES - ALWAYS_SUCCESS_SCRIPT_CYCLE - 1)
                .input_type_script(0),
        );
    }

    #[test]
    fn check_type_id_creation() {
        let (always_success_cell, always_success_cell_data, always_success_script) =
            always_success_cell();
        let always_success_out_point = OutPoint::new(h256!("0x11").pack(), 0);

        let input = CellInput::new(OutPoint::new(h256!("0x1234").pack(), 8), 0);
        let input_cell = CellOutputBuilder::default()
            .capacity(capacity_bytes!(1000).pack())
            .lock(always_success_script.clone())
            .build();

        let input_hash = {
            let mut blake2b = new_blake2b();
            blake2b.update(input.as_slice());
            blake2b.update(&0u64.to_le_bytes());
            let mut ret = [0; 32];
            blake2b.finalize(&mut ret);
            Bytes::from(ret.to_vec())
        };

        let type_id_script = Script::new_builder()
            .args(input_hash.pack())
            .code_hash(TYPE_ID_CODE_HASH.pack())
            .hash_type(ScriptHashType::Type.into())
            .build();

        let output_cell = CellOutputBuilder::default()
            .capacity(capacity_bytes!(990).pack())
            .lock(always_success_script.clone())
            .type_(Some(type_id_script).pack())
            .build();

        let transaction = TransactionBuilder::default()
            .input(input.clone())
            .output(output_cell)
            .cell_dep(
                CellDep::new_builder()
                    .out_point(always_success_out_point.clone())
                    .build(),
            )
            .build();

        let resolved_input_cell = CellMetaBuilder::from_cell_output(input_cell, Bytes::new())
            .out_point(input.previous_output())
            .build();
        let resolved_always_success_cell = CellMetaBuilder::from_cell_output(
            always_success_cell.clone(),
            always_success_cell_data.to_owned(),
        )
        .out_point(always_success_out_point)
        .build();

        let rtx = ResolvedTransaction {
            transaction,
            resolved_cell_deps: vec![resolved_always_success_cell],
            resolved_inputs: vec![resolved_input_cell],
            resolved_dep_groups: vec![],
        };

        let store = new_store();
        let data_loader = DataLoaderWrapper::new(&store);
        let consensus = ConsensusBuilder::default().build();
        let tx_env = {
            let header = HeaderView::new_advanced_builder().build();
            TxVerifyEnv::new_commit(&header)
        };

        let verifier = TransactionScriptsVerifier::new(&rtx, &consensus, &data_loader, &tx_env);

        assert!(verifier.verify(1_001_000).is_ok());
    }

    #[test]
    fn check_type_id_termination() {
        let (always_success_cell, always_success_cell_data, always_success_script) =
            always_success_cell();
        let always_success_out_point = OutPoint::new(h256!("0x11").pack(), 0);

        let type_id_script = Script::new_builder()
            .args(Bytes::from(h256!("0x1111").as_ref()).pack())
            .code_hash(TYPE_ID_CODE_HASH.pack())
            .hash_type(ScriptHashType::Type.into())
            .build();

        let input = CellInput::new(OutPoint::new(h256!("0x1234").pack(), 8), 0);
        let input_cell = CellOutputBuilder::default()
            .capacity(capacity_bytes!(1000).pack())
            .lock(always_success_script.clone())
            .type_(Some(type_id_script).pack())
            .build();

        let output_cell = CellOutputBuilder::default()
            .capacity(capacity_bytes!(990).pack())
            .lock(always_success_script.clone())
            .build();

        let transaction = TransactionBuilder::default()
            .input(input.clone())
            .output(output_cell)
            .cell_dep(
                CellDep::new_builder()
                    .out_point(always_success_out_point.clone())
                    .build(),
            )
            .build();

        let resolved_input_cell = CellMetaBuilder::from_cell_output(input_cell, Bytes::new())
            .out_point(input.previous_output())
            .build();
        let resolved_always_success_cell = CellMetaBuilder::from_cell_output(
            always_success_cell.clone(),
            always_success_cell_data.to_owned(),
        )
        .out_point(always_success_out_point)
        .build();

        let rtx = ResolvedTransaction {
            transaction,
            resolved_cell_deps: vec![resolved_always_success_cell],
            resolved_inputs: vec![resolved_input_cell],
            resolved_dep_groups: vec![],
        };

        let store = new_store();
        let data_loader = DataLoaderWrapper::new(&store);
        let consensus = ConsensusBuilder::default().build();
        let tx_env = {
            let header = HeaderView::new_advanced_builder().build();
            TxVerifyEnv::new_commit(&header)
        };

        let verifier = TransactionScriptsVerifier::new(&rtx, &consensus, &data_loader, &tx_env);

        assert!(verifier.verify(1_001_000).is_ok());
    }

    #[test]
    fn check_type_id_invalid_creation() {
        let (always_success_cell, always_success_cell_data, always_success_script) =
            always_success_cell();
        let always_success_out_point = OutPoint::new(h256!("0x11").pack(), 0);

        let input = CellInput::new(OutPoint::new(h256!("0x1234").pack(), 8), 0);
        let input_cell = CellOutputBuilder::default()
            .capacity(capacity_bytes!(1000).pack())
            .lock(always_success_script.clone())
            .build();

        let input_hash = {
            let mut blake2b = new_blake2b();
            blake2b.update(&input.previous_output().tx_hash().as_bytes());
            let mut buf = [0; 4];
            LittleEndian::write_u32(&mut buf, input.previous_output().index().unpack());
            blake2b.update(&buf[..]);
            let mut buf = [0; 8];
            LittleEndian::write_u64(&mut buf, 0);
            blake2b.update(&buf[..]);
            blake2b.update(b"unnecessary data");
            let mut ret = [0; 32];
            blake2b.finalize(&mut ret);
            Bytes::from(ret.to_vec())
        };

        let type_id_script = Script::new_builder()
            .args(input_hash.pack())
            .code_hash(TYPE_ID_CODE_HASH.pack())
            .hash_type(ScriptHashType::Type.into())
            .build();

        let output_cell = CellOutputBuilder::default()
            .capacity(capacity_bytes!(990).pack())
            .lock(always_success_script.clone())
            .type_(Some(type_id_script).pack())
            .build();

        let transaction = TransactionBuilder::default()
            .input(input.clone())
            .output(output_cell)
            .cell_dep(
                CellDep::new_builder()
                    .out_point(always_success_out_point.clone())
                    .build(),
            )
            .build();

        let resolved_input_cell = CellMetaBuilder::from_cell_output(input_cell, Bytes::new())
            .out_point(input.previous_output())
            .build();
        let resolved_always_success_cell = CellMetaBuilder::from_cell_output(
            always_success_cell.clone(),
            always_success_cell_data.to_owned(),
        )
        .out_point(always_success_out_point)
        .build();

        let rtx = ResolvedTransaction {
            transaction,
            resolved_cell_deps: vec![resolved_always_success_cell],
            resolved_inputs: vec![resolved_input_cell],
            resolved_dep_groups: vec![],
        };

        let store = new_store();
        let data_loader = DataLoaderWrapper::new(&store);
        let consensus = ConsensusBuilder::default().build();
        let tx_env = {
            let header = HeaderView::new_advanced_builder().build();
            TxVerifyEnv::new_commit(&header)
        };

        let verifier = TransactionScriptsVerifier::new(&rtx, &consensus, &data_loader, &tx_env);

        assert_error_eq!(
            verifier.verify(1_001_000).unwrap_err(),
            ScriptError::ValidationFailure(-3).output_type_script(0),
        );
    }

    #[test]
    fn check_type_id_invalid_creation_length() {
        let (always_success_cell, always_success_cell_data, always_success_script) =
            always_success_cell();
        let always_success_out_point = OutPoint::new(h256!("0x11").pack(), 0);

        let input = CellInput::new(OutPoint::new(h256!("0x1234").pack(), 8), 0);
        let input_cell = CellOutputBuilder::default()
            .capacity(capacity_bytes!(1000).pack())
            .lock(always_success_script.clone())
            .build();

        let input_hash = {
            let mut blake2b = new_blake2b();
            blake2b.update(&input.previous_output().tx_hash().as_bytes());
            let mut buf = [0; 4];
            LittleEndian::write_u32(&mut buf, input.previous_output().index().unpack());
            blake2b.update(&buf[..]);
            let mut buf = [0; 8];
            LittleEndian::write_u64(&mut buf, 0);
            blake2b.update(&buf[..]);
            let mut ret = [0; 32];
            blake2b.finalize(&mut ret);

            let mut buf = vec![];
            buf.extend_from_slice(&ret[..]);
            buf.extend_from_slice(b"abc");
            Bytes::from(buf)
        };

        let type_id_script = Script::new_builder()
            .args(input_hash.pack())
            .code_hash(TYPE_ID_CODE_HASH.pack())
            .hash_type(ScriptHashType::Type.into())
            .build();

        let output_cell = CellOutputBuilder::default()
            .capacity(capacity_bytes!(990).pack())
            .lock(always_success_script.clone())
            .type_(Some(type_id_script).pack())
            .build();

        let transaction = TransactionBuilder::default()
            .input(input.clone())
            .output(output_cell)
            .cell_dep(
                CellDep::new_builder()
                    .out_point(always_success_out_point.clone())
                    .build(),
            )
            .build();

        let resolved_input_cell = CellMetaBuilder::from_cell_output(input_cell, Bytes::new())
            .out_point(input.previous_output())
            .build();
        let resolved_always_success_cell = CellMetaBuilder::from_cell_output(
            always_success_cell.clone(),
            always_success_cell_data.to_owned(),
        )
        .out_point(always_success_out_point)
        .build();

        let rtx = ResolvedTransaction {
            transaction,
            resolved_cell_deps: vec![resolved_always_success_cell],
            resolved_inputs: vec![resolved_input_cell],
            resolved_dep_groups: vec![],
        };

        let store = new_store();
        let data_loader = DataLoaderWrapper::new(&store);
        let consensus = ConsensusBuilder::default().build();
        let tx_env = {
            let header = HeaderView::new_advanced_builder().build();
            TxVerifyEnv::new_commit(&header)
        };

        let verifier = TransactionScriptsVerifier::new(&rtx, &consensus, &data_loader, &tx_env);

        assert_error_eq!(
            verifier.verify(1_001_000).unwrap_err(),
            ScriptError::ValidationFailure(-1).output_type_script(0),
        );
    }

    #[test]
    fn check_type_id_one_in_two_out() {
        let (always_success_cell, always_success_cell_data, always_success_script) =
            always_success_cell();
        let always_success_out_point = OutPoint::new(h256!("0x11").pack(), 0);

        let type_id_script = Script::new_builder()
            .args(Bytes::from(h256!("0x1111").as_ref()).pack())
            .code_hash(TYPE_ID_CODE_HASH.pack())
            .hash_type(ScriptHashType::Type.into())
            .build();

        let input = CellInput::new(OutPoint::new(h256!("0x1234").pack(), 8), 0);
        let input_cell = CellOutputBuilder::default()
            .capacity(capacity_bytes!(2000).pack())
            .lock(always_success_script.clone())
            .type_(Some(type_id_script.clone()).pack())
            .build();

        let output_cell = CellOutputBuilder::default()
            .capacity(capacity_bytes!(990).pack())
            .lock(always_success_script.clone())
            .type_(Some(type_id_script.clone()).pack())
            .build();
        let output_cell2 = CellOutputBuilder::default()
            .capacity(capacity_bytes!(990).pack())
            .lock(always_success_script.clone())
            .type_(Some(type_id_script).pack())
            .build();

        let transaction = TransactionBuilder::default()
            .input(input.clone())
            .output(output_cell)
            .output(output_cell2)
            .cell_dep(
                CellDep::new_builder()
                    .out_point(always_success_out_point.clone())
                    .build(),
            )
            .build();

        let resolved_input_cell = CellMetaBuilder::from_cell_output(input_cell, Bytes::new())
            .out_point(input.previous_output())
            .build();
        let resolved_always_success_cell = CellMetaBuilder::from_cell_output(
            always_success_cell.clone(),
            always_success_cell_data.to_owned(),
        )
        .out_point(always_success_out_point)
        .build();

        let rtx = ResolvedTransaction {
            transaction,
            resolved_cell_deps: vec![resolved_always_success_cell],
            resolved_inputs: vec![resolved_input_cell],
            resolved_dep_groups: vec![],
        };

        let store = new_store();
        let data_loader = DataLoaderWrapper::new(&store);
        let consensus = ConsensusBuilder::default().build();
        let tx_env = {
            let header = HeaderView::new_advanced_builder().build();
            TxVerifyEnv::new_commit(&header)
        };

        let verifier = TransactionScriptsVerifier::new(&rtx, &consensus, &data_loader, &tx_env);

        assert_error_eq!(
            verifier.verify(TYPE_ID_CYCLES * 2).unwrap_err(),
            ScriptError::ValidationFailure(-2).input_type_script(0),
        );
    }

    #[test]
    fn check_typical_secp256k1_blake160_2_in_2_out_tx() {
        let consensus = ckb_testnet_consensus();
        let dep_group_tx_hash = consensus.genesis_block().transactions()[1].hash();
        let secp_out_point = OutPoint::new(dep_group_tx_hash, 0);

        let cell_dep = CellDep::new_builder()
            .out_point(secp_out_point)
            .dep_type(DepType::DepGroup.into())
            .build();

        let input1 = CellInput::new(OutPoint::new(h256!("0x1234").pack(), 0), 0);
        let input2 = CellInput::new(OutPoint::new(h256!("0x1111").pack(), 0), 0);

        let mut generator = Generator::non_crypto_safe_prng(42);
        let privkey = generator.gen_privkey();
        let pubkey_data = privkey.pubkey().expect("Get pubkey failed").serialize();
        let lock_arg = Bytes::from((&blake2b_256(&pubkey_data)[0..20]).to_owned());
        let privkey2 = generator.gen_privkey();
        let pubkey_data2 = privkey2.pubkey().expect("Get pubkey failed").serialize();
        let lock_arg2 = Bytes::from((&blake2b_256(&pubkey_data2)[0..20]).to_owned());

        let lock = Script::new_builder()
            .args(lock_arg.pack())
            .code_hash(type_lock_script_code_hash().pack())
            .hash_type(ScriptHashType::Type.into())
            .build();

        let lock2 = Script::new_builder()
            .args(lock_arg2.pack())
            .code_hash(type_lock_script_code_hash().pack())
            .hash_type(ScriptHashType::Type.into())
            .build();

        let output1 = CellOutput::new_builder()
            .capacity(capacity_bytes!(100).pack())
            .lock(lock.clone())
            .build();
        let output2 = CellOutput::new_builder()
            .capacity(capacity_bytes!(100).pack())
            .lock(lock2.clone())
            .build();
        let tx = TransactionBuilder::default()
            .cell_dep(cell_dep)
            .input(input1.clone())
            .input(input2.clone())
            .output(output1)
            .output(output2)
            .output_data(Default::default())
            .output_data(Default::default())
            .build();

        let tx_hash: H256 = tx.hash().unpack();
        // sign input1
        let witness = {
            WitnessArgs::new_builder()
                .lock(Some(Bytes::from(vec![0u8; 65])).pack())
                .build()
        };
        let witness_len: u64 = witness.as_bytes().len() as u64;
        let mut hasher = new_blake2b();
        hasher.update(tx_hash.as_bytes());
        hasher.update(&witness_len.to_le_bytes());
        hasher.update(&witness.as_bytes());
        let message = {
            let mut buf = [0u8; 32];
            hasher.finalize(&mut buf);
            H256::from(buf)
        };
        let sig = privkey.sign_recoverable(&message).expect("sign");
        let witness = WitnessArgs::new_builder()
            .lock(Some(Bytes::from(sig.serialize())).pack())
            .build();
        // sign input2
        let witness2 = WitnessArgs::new_builder()
            .lock(Some(Bytes::from(vec![0u8; 65])).pack())
            .build();
        let witness2_len: u64 = witness2.as_bytes().len() as u64;
        let mut hasher = new_blake2b();
        hasher.update(tx_hash.as_bytes());
        hasher.update(&witness2_len.to_le_bytes());
        hasher.update(&witness2.as_bytes());
        let message2 = {
            let mut buf = [0u8; 32];
            hasher.finalize(&mut buf);
            H256::from(buf)
        };
        let sig2 = privkey2.sign_recoverable(&message2).expect("sign");
        let witness2 = WitnessArgs::new_builder()
            .lock(Some(Bytes::from(sig2.serialize())).pack())
            .build();
        let tx = tx
            .as_advanced_builder()
            .witness(witness.as_bytes().pack())
            .witness(witness2.as_bytes().pack())
            .build();

        let serialized_size = tx.data().as_slice().len() as u64;

        assert_eq!(
            serialized_size, TWO_IN_TWO_OUT_BYTES,
            "2 in 2 out tx serialized size changed, PLEASE UPDATE consensus"
        );

        let (secp256k1_blake160_cell, secp256k1_blake160_cell_data) =
            secp256k1_blake160_sighash_cell(consensus.clone());

        let (secp256k1_data_cell, secp256k1_data_cell_data) = secp256k1_data_cell(consensus);

        let input_cell1 = CellOutput::new_builder()
            .capacity(capacity_bytes!(100).pack())
            .lock(lock)
            .build();

        let resolved_input_cell1 =
            CellMetaBuilder::from_cell_output(input_cell1, Default::default())
                .out_point(input1.previous_output())
                .build();

        let input_cell2 = CellOutput::new_builder()
            .capacity(capacity_bytes!(100).pack())
            .lock(lock2)
            .build();

        let resolved_input_cell2 =
            CellMetaBuilder::from_cell_output(input_cell2, Default::default())
                .out_point(input2.previous_output())
                .build();

        let resolved_secp256k1_blake160_cell = CellMetaBuilder::from_cell_output(
            secp256k1_blake160_cell,
            secp256k1_blake160_cell_data,
        )
        .build();

        let resolved_secp_data_cell =
            CellMetaBuilder::from_cell_output(secp256k1_data_cell, secp256k1_data_cell_data)
                .build();

        let rtx = ResolvedTransaction {
            transaction: tx,
            resolved_cell_deps: vec![resolved_secp256k1_blake160_cell, resolved_secp_data_cell],
            resolved_inputs: vec![resolved_input_cell1, resolved_input_cell2],
            resolved_dep_groups: vec![],
        };

        let store = new_store();
        let data_loader = DataLoaderWrapper::new(&store);
        let consensus = ConsensusBuilder::default().build();
        let tx_env = {
            let header = HeaderView::new_advanced_builder().build();
            TxVerifyEnv::new_commit(&header)
        };

        let verifier = TransactionScriptsVerifier::new(&rtx, &consensus, &data_loader, &tx_env);

        let cycle = verifier.verify(TWO_IN_TWO_OUT_CYCLES).unwrap();
        assert!(cycle <= TWO_IN_TWO_OUT_CYCLES);
        assert!(cycle >= TWO_IN_TWO_OUT_CYCLES - CYCLE_BOUND);
    }
}<|MERGE_RESOLUTION|>--- conflicted
+++ resolved
@@ -43,15 +43,48 @@
 #[cfg(not(has_asm))]
 type CoreMachineType = DefaultCoreMachine<u64, WXorXMemory<u64, SparseMemory<u64>>>;
 
-<<<<<<< HEAD
+#[derive(Debug, PartialEq, Eq, Clone)]
+enum DataGurad {
+    NotLoaded(OutPoint),
+    Loaded(Bytes),
+}
+
+/// LazyData wrapper make sure not-loaded data will be loaded only after one access
+#[derive(Debug, PartialEq, Eq, Clone)]
+struct LazyData(RefCell<DataGurad>);
+
+impl LazyData {
+    fn from_cell_meta(cell_meta: &CellMeta) -> LazyData {
+        match &cell_meta.mem_cell_data {
+            Some(data) => LazyData(RefCell::new(DataGurad::Loaded(data.to_owned()))),
+            None => LazyData(RefCell::new(DataGurad::NotLoaded(
+                cell_meta.out_point.clone(),
+            ))),
+        }
+    }
+
+    fn access<DL: CellDataProvider>(&self, data_loader: &DL) -> Bytes {
+        let guard = self.0.borrow().to_owned();
+        match guard {
+            DataGurad::NotLoaded(out_point) => {
+                let data = data_loader.get_cell_data(&out_point).expect("cell data");
+                self.0.replace(DataGurad::Loaded(data.to_owned()));
+                data
+            }
+            DataGurad::Loaded(bytes) => bytes,
+        }
+    }
+}
+
+#[derive(Debug, PartialEq, Eq, Clone)]
 enum Binaries {
-    Unique((Byte32, Bytes)),
-    Duplicate((Byte32, Bytes)),
+    Unique((Byte32, LazyData)),
+    Duplicate((Byte32, LazyData)),
     Multiple,
 }
 
 impl Binaries {
-    fn new(data_hash: Byte32, data: Bytes) -> Self {
+    fn new(data_hash: Byte32, data: LazyData) -> Self {
         Self::Unique((data_hash, data))
     }
 
@@ -67,37 +100,6 @@
             Self::Multiple => {
                 *self = Self::Multiple;
             }
-=======
-#[derive(Debug, PartialEq, Eq, Clone)]
-enum DataGurad {
-    NotLoaded(OutPoint),
-    Loaded(Bytes),
-}
-
-/// LazyData wrapper make sure not-loaded data will be loaded only after one access
-#[derive(Debug, PartialEq, Eq, Clone)]
-struct LazyData(RefCell<DataGurad>);
-
-impl LazyData {
-    fn from_cell_meta(cell_meta: &CellMeta) -> LazyData {
-        match &cell_meta.mem_cell_data {
-            Some(data) => LazyData(RefCell::new(DataGurad::Loaded(data.to_owned()))),
-            None => LazyData(RefCell::new(DataGurad::NotLoaded(
-                cell_meta.out_point.clone(),
-            ))),
-        }
-    }
-
-    fn access<DL: CellDataProvider>(&self, data_loader: &DL) -> Bytes {
-        let guard = self.0.borrow().to_owned();
-        match guard {
-            DataGurad::NotLoaded(out_point) => {
-                let data = data_loader.get_cell_data(&out_point).expect("cell data");
-                self.0.replace(DataGurad::Loaded(data.to_owned()));
-                data
-            }
-            DataGurad::Loaded(bytes) => bytes,
->>>>>>> 93128732
         }
     }
 }
@@ -116,14 +118,9 @@
     outputs: Vec<CellMeta>,
     rtx: &'a ResolvedTransaction,
 
-<<<<<<< HEAD
-    binaries_by_data_hash: HashMap<Byte32, Bytes>,
+    binaries_by_data_hash: HashMap<Byte32, LazyData>,
     binaries_by_type_hash: HashMap<Byte32, Binaries>,
-=======
-    binaries_by_data_hash: HashMap<Byte32, LazyData>,
-    binaries_by_type_hash: HashMap<Byte32, (LazyData, bool)>,
-
->>>>>>> 93128732
+
     lock_groups: HashMap<Byte32, ScriptGroup>,
     type_groups: HashMap<Byte32, ScriptGroup>,
 }
@@ -165,33 +162,20 @@
             })
             .collect();
 
-<<<<<<< HEAD
-        let mut binaries_by_data_hash: HashMap<Byte32, Bytes> = HashMap::default();
+        let mut binaries_by_data_hash: HashMap<Byte32, LazyData> = HashMap::default();
         let mut binaries_by_type_hash: HashMap<Byte32, Binaries> = HashMap::default();
-=======
-        let mut binaries_by_data_hash: HashMap<Byte32, LazyData> = HashMap::default();
-        let mut binaries_by_type_hash: HashMap<Byte32, (LazyData, bool)> = HashMap::default();
->>>>>>> 93128732
         for cell_meta in resolved_cell_deps {
             let data_hash = data_loader
                 .load_cell_data_hash(cell_meta)
                 .expect("cell data hash");
-<<<<<<< HEAD
-            binaries_by_data_hash.insert(data_hash.to_owned(), data.to_owned());
+            let lazy = LazyData::from_cell_meta(&cell_meta);
+            binaries_by_data_hash.insert(data_hash.to_owned(), lazy.to_owned());
+
             if let Some(t) = &cell_meta.cell_output.type_().to_opt() {
                 binaries_by_type_hash
                     .entry(t.calc_script_hash())
                     .and_modify(|bin| bin.merge(&data_hash))
-                    .or_insert_with(|| Binaries::new(data_hash.to_owned(), data.to_owned()));
-=======
-            let lazy = LazyData::from_cell_meta(&cell_meta);
-            binaries_by_data_hash.insert(data_hash, lazy.clone());
-            if let Some(t) = &cell_meta.cell_output.type_().to_opt() {
-                binaries_by_type_hash
-                    .entry(t.calc_script_hash())
-                    .and_modify(|e| e.1 = true)
-                    .or_insert((lazy, false));
->>>>>>> 93128732
+                    .or_insert_with(|| Binaries::new(data_hash.to_owned(), lazy.to_owned()));
             }
         }
 
@@ -360,11 +344,10 @@
                 }
             }
             ScriptHashType::Type => {
-<<<<<<< HEAD
                 if let Some(ref bin) = self.binaries_by_type_hash.get(&script.code_hash()) {
                     match bin {
-                        Binaries::Unique((_, ref data)) => Ok(data.to_owned()),
-                        Binaries::Duplicate((_, ref data)) => {
+                        Binaries::Unique((_, ref lazy)) => Ok(lazy.access(self.data_loader)),
+                        Binaries::Duplicate((_, ref lazy)) => {
                             let proposal_window = self.consensus.tx_proposal_window();
                             let epoch_number = self.tx_env.epoch_number(proposal_window);
                             if self
@@ -372,20 +355,12 @@
                                 .hardfork_switch()
                                 .is_allow_multiple_matches_on_identical_data_enabled(epoch_number)
                             {
-                                Ok(data.to_owned())
+                                Ok(lazy.access(self.data_loader))
                             } else {
                                 Err(ScriptError::MultipleMatches)
                             }
                         }
                         Binaries::Multiple => Err(ScriptError::MultipleMatches),
-=======
-                if let Some((lazy, multiple)) = self.binaries_by_type_hash.get(&script.code_hash())
-                {
-                    if *multiple {
-                        Err(ScriptError::MultipleMatches)
-                    } else {
-                        Ok(lazy.access(self.data_loader))
->>>>>>> 93128732
                     }
                 } else {
                     Err(ScriptError::InvalidCodeHash)
