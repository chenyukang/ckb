--- conflicted
+++ resolved
@@ -36,13 +36,7 @@
 ckb-store = { path = "../store", version = "= 0.102.0" }
 ckb-test-chain-utils = { path = "../util/test-chain-utils", version = "= 0.102.0" }
 tiny-keccak = { version = "2.0", features = ["sha3"] }
-<<<<<<< HEAD
 ckb-crypto = { path = "../util/crypto", version = "= 0.102.0" }
 ckb-db-schema = { path = "../db-schema", version = "= 0.102.0" }
 tempfile = "3.0"
-=======
-ckb-crypto = { path = "../util/crypto", version = "= 0.102.0-pre" }
-ckb-db-schema = { path = "../db-schema", version = "= 0.102.0-pre" }
-tempfile = "3.0"
-rand = "0.8.4"
->>>>>>> 09b0a2e9
+rand = "0.8.4"