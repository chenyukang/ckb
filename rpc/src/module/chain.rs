use crate::error::RPCError;
use crate::util::FeeRateCollector;
use async_trait::async_trait;
use ckb_jsonrpc_types::{
    BlockEconomicState, BlockFilter, BlockNumber, BlockResponse, BlockView, CellWithStatus,
    Consensus, EpochNumber, EpochView, EstimateCycles, FeeRateStatistics, HeaderView, OutPoint,
    ResponseFormat, ResponseFormatInnerType, Timestamp, Transaction, TransactionAndWitnessProof,
    TransactionProof, TransactionWithStatusResponse, Uint32, Uint64,
};
use ckb_logger::error;
use ckb_reward_calculator::RewardCalculator;
use ckb_shared::{shared::Shared, Snapshot};
use ckb_store::{data_loader_wrapper::AsDataLoader, ChainStore};
use ckb_traits::HeaderFieldsProvider;
use ckb_types::core::tx_pool::TransactionWithStatus;
use ckb_types::{
    core::{
        self,
        cell::{resolve_transaction, CellProvider, CellStatus, HeaderChecker},
        error::OutPointError,
    },
    packed,
    prelude::*,
    utilities::{merkle_root, MerkleProof, CBMT},
    H256,
};
use ckb_verification::ScriptVerifier;
use ckb_verification::TxVerifyEnv;
use jsonrpc_core::Result;
use jsonrpc_utils::rpc;
use std::collections::HashSet;
use std::sync::Arc;

/// RPC Module Chain for methods related to the canonical chain.
///
/// This module queries information about the canonical chain.
///
/// ## Canonical Chain
///
/// A canonical chain is the one with the most accumulated work. The accumulated work is
/// the sum of difficulties of all the blocks in the chain.
///
/// ## Chain Reorganization
///
/// Chain Reorganization happens when CKB found a chain that has accumulated more work than the
/// canonical chain. The reorganization reverts the blocks in the current canonical chain if needed,
/// and switch the canonical chain to that better chain.
///
/// ## Live Cell
///
/// A cell is live if
///
/// * it is found as an output in any transaction in the [canonical chain](#canonical-chain),
/// and
/// * it is not found as an input in any transaction in the canonical chain.
<<<<<<< HEAD
#[rpc(openrpc)]
=======
#[rpc]
>>>>>>> 8e81649b
#[async_trait]
pub trait ChainRpc {
    /// Returns the information about a block by hash.
    ///
    /// ## Params
    ///
    /// * `block_hash` - the block hash.
    /// * `verbosity` - result format which allows 0 and 2. (**Optional**, the default is 2.)
    /// * `with_cycles` - whether the return cycles of block transactions. (**Optional**, default false.)
    ///
    /// ## Returns
    ///
    /// The RPC returns a block or null. When the RPC returns a block, the block hash must equal to
    /// the parameter `block_hash`.
    ///
    /// If the block is in the [canonical chain](#canonical-chain), the RPC must return the block
    /// information. Otherwise, the behavior is undefined. The RPC may return blocks found in local
    /// storage or simply returns null for all blocks that are not in the canonical chain. And
    /// because of [chain reorganization](#chain-reorganization), for the same `block_hash`, the
    /// RPC may sometimes return null and sometimes return the block.
    ///
    /// When `verbosity` is 2, it returns a JSON object as the `result`. See `BlockView` for the
    /// schema.
    ///
    /// When `verbosity` is 0, it returns a 0x-prefixed hex string as the `result`. The string
    /// encodes the block serialized by molecule using schema `table Block`.
    ///
    /// ## Examples
    ///
    /// Request
    ///
    /// ```json
    /// {
    ///   "id": 42,
    ///   "jsonrpc": "2.0",
    ///   "method": "get_block",
    ///   "params": [
    ///      "0xa5f5c85987a15de25661e5a214f2c1449cd803f071acc7999820f25246471f40"
    ///   ]
    /// }
    /// ```
    ///
    /// Response
    ///
    /// ```json
    /// {
    ///   "id": 42,
    ///   "jsonrpc": "2.0",
    ///   "result": {
    ///     "header": {
    ///       "compact_target": "0x1e083126",
    ///       "dao": "0xb5a3e047474401001bc476b9ee573000c0c387962a38000000febffacf030000",
    ///       "epoch": "0x7080018000001",
    ///       "extra_hash": "0x0000000000000000000000000000000000000000000000000000000000000000",
    ///       "hash": "0xa5f5c85987a15de25661e5a214f2c1449cd803f071acc7999820f25246471f40",
    ///       "nonce": "0x0",
    ///       "number": "0x400",
    ///       "parent_hash": "0xae003585fa15309b30b31aed3dcf385e9472c3c3e93746a6c4540629a6a1ed2d",
    ///       "proposals_hash": "0x0000000000000000000000000000000000000000000000000000000000000000",
    ///       "timestamp": "0x5cd2b117",
    ///       "transactions_root": "0xc47d5b78b3c4c4c853e2a32810818940d0ee403423bea9ec7b8e566d9595206c",
    ///       "version": "0x0"
    ///     },
    ///     "proposals": [],
    ///     "transactions": [
    ///       {
    ///         "cell_deps": [],
    ///         "hash": "0x365698b50ca0da75dca2c87f9e7b563811d3b5813736b8cc62cc3b106faceb17",
    ///         "header_deps": [],
    ///         "inputs": [
    ///           {
    ///             "previous_output": {
    ///               "index": "0xffffffff",
    ///               "tx_hash": "0x0000000000000000000000000000000000000000000000000000000000000000"
    ///             },
    ///             "since": "0x400"
    ///           }
    ///         ],
    ///         "outputs": [
    ///           {
    ///             "capacity": "0x18e64b61cf",
    ///             "lock": {
    ///               "code_hash": "0x28e83a1277d48add8e72fadaa9248559e1b632bab2bd60b27955ebc4c03800a5",
    ///               "hash_type": "data",
    ///               "args": "0x"
    ///             },
    ///             "type": null
    ///           }
    ///         ],
    ///         "outputs_data": [
    ///           "0x"
    ///         ],
    ///         "version": "0x0",
    ///         "witnesses": [
    ///           "0x450000000c000000410000003500000010000000300000003100000028e83a1277d48add8e72fadaa9248559e1b632bab2bd60b27955ebc4c03800a5000000000000000000"
    ///         ]
    ///       }
    ///     ],
    ///     "uncles": []
    ///   }
    /// }
    /// ```
    ///
    /// The response looks like below when `verbosity` is 0.
    ///
    /// ```text
    /// {
    ///   "id": 42,
    ///   "jsonrpc": "2.0",
    ///   "result": "0x..."
    /// }
    /// ```
    ///
    /// When specifying with_cycles, the response object will be different like below:
    ///
    /// ```text
    /// {
    ///     "id": 42,
    ///     "jsonrpc": "2.0",
    ///     "result": {
    ///         "block": <Object> or "0x...",
    ///         "cycles": []
    ///     }
    /// }
    /// ```
    #[rpc(name = "get_block")]
    fn get_block(
        &self,
        block_hash: H256,
        verbosity: Option<Uint32>,
        with_cycles: Option<bool>,
    ) -> Result<Option<BlockResponse>>;

    /// Returns the block in the [canonical chain](#canonical-chain) with the specific block number.
    ///
    /// ## Params
    ///
    /// * `block_number` - the block number.
    /// * `verbosity` - result format which allows 0 and 2. (**Optional**, the default is 2.)
    /// * `with_cycles` - whether the return cycles of block transactions. (**Optional**, default false.)
    ///
    /// ## Returns
    ///
    /// The RPC returns the block when `block_number` is less than or equal to the tip block
    /// number returned by [`get_tip_block_number`](#tymethod.get_tip_block_number) and returns
    /// null otherwise.
    ///
    /// Because of [chain reorganization](#chain-reorganization), the PRC may return null or even
    /// different blocks in different invocations with the same `block_number`.
    ///
    /// When `verbosity` is 2, it returns a JSON object as the `result`. See `BlockView` for the
    /// schema.
    ///
    /// When `verbosity` is 0, it returns a 0x-prefixed hex string as the `result`. The string
    /// encodes the block serialized by molecule using schema `table Block`.
    ///
    /// ## Errors
    ///
    /// * [`ChainIndexIsInconsistent (-201)`](../enum.RPCError.html#variant.ChainIndexIsInconsistent) - The index is inconsistent. It says a block hash is in the main chain, but cannot read it from the database.
    /// * [`DatabaseIsCorrupt (-202)`](../enum.RPCError.html#variant.DatabaseIsCorrupt) - The data read from database is dirty. Please report it as a bug.
    ///
    /// ## Examples
    ///
    /// Request
    ///
    /// ```json
    /// {
    ///   "id": 42,
    ///   "jsonrpc": "2.0",
    ///   "method": "get_block_by_number",
    ///   "params": [
    ///     "0x400"
    ///   ]
    /// }
    /// ```
    ///
    /// Response
    ///
    /// ```json
    /// {
    ///   "id": 42,
    ///   "jsonrpc": "2.0",
    ///   "result": {
    ///     "header": {
    ///       "compact_target": "0x1e083126",
    ///       "dao": "0xb5a3e047474401001bc476b9ee573000c0c387962a38000000febffacf030000",
    ///       "epoch": "0x7080018000001",
    ///       "extra_hash": "0x0000000000000000000000000000000000000000000000000000000000000000",
    ///       "hash": "0xa5f5c85987a15de25661e5a214f2c1449cd803f071acc7999820f25246471f40",
    ///       "nonce": "0x0",
    ///       "number": "0x400",
    ///       "parent_hash": "0xae003585fa15309b30b31aed3dcf385e9472c3c3e93746a6c4540629a6a1ed2d",
    ///       "proposals_hash": "0x0000000000000000000000000000000000000000000000000000000000000000",
    ///       "timestamp": "0x5cd2b117",
    ///       "transactions_root": "0xc47d5b78b3c4c4c853e2a32810818940d0ee403423bea9ec7b8e566d9595206c",
    ///       "version": "0x0"
    ///     },
    ///     "proposals": [],
    ///     "transactions": [
    ///       {
    ///         "cell_deps": [],
    ///         "hash": "0x365698b50ca0da75dca2c87f9e7b563811d3b5813736b8cc62cc3b106faceb17",
    ///         "header_deps": [],
    ///         "inputs": [
    ///           {
    ///             "previous_output": {
    ///               "index": "0xffffffff",
    ///               "tx_hash": "0x0000000000000000000000000000000000000000000000000000000000000000"
    ///             },
    ///             "since": "0x400"
    ///           }
    ///         ],
    ///         "outputs": [
    ///           {
    ///             "capacity": "0x18e64b61cf",
    ///             "lock": {
    ///               "code_hash": "0x28e83a1277d48add8e72fadaa9248559e1b632bab2bd60b27955ebc4c03800a5",
    ///               "hash_type": "data",
    ///               "args": "0x"
    ///             },
    ///             "type": null
    ///           }
    ///         ],
    ///         "outputs_data": [
    ///           "0x"
    ///         ],
    ///         "version": "0x0",
    ///         "witnesses": [
    ///           "0x450000000c000000410000003500000010000000300000003100000028e83a1277d48add8e72fadaa9248559e1b632bab2bd60b27955ebc4c03800a5000000000000000000"
    ///         ]
    ///       }
    ///     ],
    ///     "uncles": []
    ///   }
    /// }
    /// ```
    ///
    /// The response looks like below when `verbosity` is 0.
    ///
    /// ```text
    /// {
    ///   "id": 42,
    ///   "jsonrpc": "2.0",
    ///   "result": "0x..."
    /// }
    /// ```
    ///
    /// When specifying with_cycles, the response object will be different like below:
    ///
    /// ```text
    /// {
    ///     "id": 42,
    ///     "jsonrpc": "2.0",
    ///     "result": {
    ///         "block": <Object> or "0x...",
    ///         "cycles": []
    ///     }
    /// }
    /// ```
    #[rpc(name = "get_block_by_number")]
    fn get_block_by_number(
        &self,
        block_number: BlockNumber,
        verbosity: Option<Uint32>,
        with_cycles: Option<bool>,
    ) -> Result<Option<BlockResponse>>;

    /// Returns the information about a block header by hash.
    ///
    /// ## Params
    ///
    /// * `block_hash` - the block hash.
    /// * `verbosity` - result format which allows 0 and 1. (**Optional**, the default is 1.)
    ///
    /// ## Returns
    ///
    /// The RPC returns a header or null. When the RPC returns a header, the block hash must equal to
    /// the parameter `block_hash`.
    ///
    /// If the block is in the [canonical chain](#canonical-chain), the RPC must return the header
    /// information. Otherwise, the behavior is undefined. The RPC may return blocks found in local
    /// storage or simply returns null for all blocks that are not in the canonical chain. And
    /// because of [chain reorganization](#chain-reorganization), for the same `block_hash`, the
    /// RPC may sometimes return null and sometimes return the block header.
    ///
    /// When `verbosity` is 1, it returns a JSON object as the `result`. See `HeaderView` for the
    /// schema.
    ///
    /// When `verbosity` is 0, it returns a 0x-prefixed hex string as the `result`. The string
    /// encodes the block header serialized by molecule using schema `table Header`.
    ///
    /// ## Examples
    ///
    /// Request
    ///
    /// ```json
    /// {
    ///   "id": 42,
    ///   "jsonrpc": "2.0",
    ///   "method": "get_header",
    ///   "params": [
    ///     "0xa5f5c85987a15de25661e5a214f2c1449cd803f071acc7999820f25246471f40"
    ///   ]
    /// }
    /// ```
    ///
    /// Response
    ///
    /// ```json
    /// {
    ///   "id": 42,
    ///   "jsonrpc": "2.0",
    ///   "result": {
    ///     "compact_target": "0x1e083126",
    ///     "dao": "0xb5a3e047474401001bc476b9ee573000c0c387962a38000000febffacf030000",
    ///     "epoch": "0x7080018000001",
    ///     "extra_hash": "0x0000000000000000000000000000000000000000000000000000000000000000",
    ///     "hash": "0xa5f5c85987a15de25661e5a214f2c1449cd803f071acc7999820f25246471f40",
    ///     "nonce": "0x0",
    ///     "number": "0x400",
    ///     "parent_hash": "0xae003585fa15309b30b31aed3dcf385e9472c3c3e93746a6c4540629a6a1ed2d",
    ///     "proposals_hash": "0x0000000000000000000000000000000000000000000000000000000000000000",
    ///     "timestamp": "0x5cd2b117",
    ///     "transactions_root": "0xc47d5b78b3c4c4c853e2a32810818940d0ee403423bea9ec7b8e566d9595206c",
    ///     "version": "0x0"
    ///   }
    /// }
    /// ```
    ///
    /// The response looks like below when `verbosity` is 0.
    ///
    /// ```text
    /// {
    ///   "id": 42,
    ///   "jsonrpc": "2.0",
    ///   "result": "0x..."
    /// }
    /// ```
    #[rpc(name = "get_header")]
    fn get_header(
        &self,
        block_hash: H256,
        verbosity: Option<Uint32>,
    ) -> Result<Option<ResponseFormat<HeaderView>>>;

    /// Returns the block header in the [canonical chain](#canonical-chain) with the specific block
    /// number.
    ///
    /// ## Params
    ///
    /// * `block_number` - Number of a block
    /// * `verbosity` - result format which allows 0 and 1. (**Optional**, the default is 1.)
    ///
    /// ## Returns
    ///
    /// The RPC returns the block header when `block_number` is less than or equal to the tip block
    /// number returned by [`get_tip_block_number`](#tymethod.get_tip_block_number) and returns
    /// null otherwise.
    ///
    /// Because of [chain reorganization](#chain-reorganization), the PRC may return null or even
    /// different block headers in different invocations with the same `block_number`.
    ///
    /// When `verbosity` is 1, it returns a JSON object as the `result`. See `HeaderView` for the
    /// schema.
    ///
    /// When `verbosity` is 0, it returns a 0x-prefixed hex string as the `result`. The string
    /// encodes the block header serialized by molecule using schema `table Header`.
    ///
    /// ## Errors
    ///
    /// * [`ChainIndexIsInconsistent (-201)`](../enum.RPCError.html#variant.ChainIndexIsInconsistent) - The index is inconsistent. It says a block hash is in the main chain, but cannot read it from the database.
    ///
    /// ## Examples
    ///
    /// Request
    ///
    /// ```json
    /// {
    ///   "id": 42,
    ///   "jsonrpc": "2.0",
    ///   "method": "get_header_by_number",
    ///   "params": [
    ///     "0x400"
    ///   ]
    /// }
    /// ```
    ///
    /// Response
    ///
    /// ```json
    /// {
    ///   "id": 42,
    ///   "jsonrpc": "2.0",
    ///   "result": {
    ///     "compact_target": "0x1e083126",
    ///     "dao": "0xb5a3e047474401001bc476b9ee573000c0c387962a38000000febffacf030000",
    ///     "epoch": "0x7080018000001",
    ///     "extra_hash": "0x0000000000000000000000000000000000000000000000000000000000000000",
    ///     "hash": "0xa5f5c85987a15de25661e5a214f2c1449cd803f071acc7999820f25246471f40",
    ///     "nonce": "0x0",
    ///     "number": "0x400",
    ///     "parent_hash": "0xae003585fa15309b30b31aed3dcf385e9472c3c3e93746a6c4540629a6a1ed2d",
    ///     "proposals_hash": "0x0000000000000000000000000000000000000000000000000000000000000000",
    ///     "timestamp": "0x5cd2b117",
    ///     "transactions_root": "0xc47d5b78b3c4c4c853e2a32810818940d0ee403423bea9ec7b8e566d9595206c",
    ///     "version": "0x0"
    ///   }
    /// }
    /// ```
    ///
    /// The response looks like below when `verbosity` is 0.
    ///
    /// ```text
    /// {
    ///   "id": 42,
    ///   "jsonrpc": "2.0",
    ///   "result": "0x..."
    /// }
    /// ```
    #[rpc(name = "get_header_by_number")]
    fn get_header_by_number(
        &self,
        block_number: BlockNumber,
        verbosity: Option<Uint32>,
    ) -> Result<Option<ResponseFormat<HeaderView>>>;

    /// Returns the block filter by block hash.
    ///
    /// ## Params
    ///
    /// * `block_hash` - the block hash.
    ///
    /// ## Returns
    ///
    /// The block filter data
    ///
    /// ## Examples
    ///
    /// Request
    ///
    /// ```json
    /// {
    ///   "id": 42,
    ///   "jsonrpc": "2.0",
    ///   "method": "get_block_filter",
    ///   "params": [
    ///     "0xa5f5c85987a15de25661e5a214f2c1449cd803f071acc7999820f25246471f40"
    ///   ]
    /// }
    /// ```
    ///
    /// Response
    ///
    /// ```json
    /// {
    ///   "id": 42,
    ///   "jsonrpc": "2.0",
    ///   "result": null
    /// }
    /// ```
    ///
    /// The response looks like below when the block have block filter.
    ///
    /// ```text
    /// {
    ///   "id": 42,
    ///   "jsonrpc": "2.0",
    ///   "result": {
    ///    "data": "0x...",
    ///    "hash": "0x..."
    ///   }
    /// }
    /// ```
    #[rpc(name = "get_block_filter")]
    fn get_block_filter(&self, block_hash: H256) -> Result<Option<BlockFilter>>;

    /// Returns the information about a transaction requested by transaction hash.
    ///
    /// ## Returns
    ///
    /// This RPC returns `null` if the transaction is not committed in the
    /// [canonical chain](#canonical-chain) nor the transaction memory pool.
    ///
    /// If the transaction is in the chain, the block hash is also returned.
    ///
    /// ## Params
    ///
    /// * `tx_hash` - Hash of a transaction
    /// * `verbosity` - result format which allows 0, 1 and 2. (**Optional**, the defaults to 2.)
    /// * `only_committed` - whether to query committed transaction only. (**Optional**, if not set, it will query all status of transactions.)
    ///
    /// ## Returns
    ///
    /// When verbosity=0, it's response value is as same as verbosity=2, but it
    /// return a 0x-prefixed hex encoded molecule packed::Transaction on `transaction` field
    ///
    /// When verbosity is 1: The RPC does not return the transaction content and the field transaction must be null.
    ///
    /// When verbosity is 2: if tx_status.status is pending, proposed, or committed,
    /// the RPC returns the transaction content as field transaction, otherwise the field is null.
    ///
    /// ## Examples
    ///
    /// Request
    ///
    /// ```json
    /// {
    ///   "id": 42,
    ///   "jsonrpc": "2.0",
    ///   "method": "get_transaction",
    ///   "params": [
    ///     "0xa0ef4eb5f4ceeb08a4c8524d84c5da95dce2f608e0ca2ec8091191b0f330c6e3"
    ///   ]
    /// }
    /// ```
    ///
    /// Response
    ///
    /// ```json
    /// {
    ///   "id": 42,
    ///   "jsonrpc": "2.0",
    ///   "result": {
    ///     "transaction": {
    ///       "cell_deps": [
    ///         {
    ///           "dep_type": "code",
    ///           "out_point": {
    ///             "index": "0x0",
    ///             "tx_hash": "0xa4037a893eb48e18ed4ef61034ce26eba9c585f15c9cee102ae58505565eccc3"
    ///           }
    ///         }
    ///       ],
    ///       "hash": "0xa0ef4eb5f4ceeb08a4c8524d84c5da95dce2f608e0ca2ec8091191b0f330c6e3",
    ///       "header_deps": [
    ///         "0x7978ec7ce5b507cfb52e149e36b1a23f6062ed150503c85bbf825da3599095ed"
    ///       ],
    ///       "inputs": [
    ///         {
    ///           "previous_output": {
    ///             "index": "0x0",
    ///             "tx_hash": "0x365698b50ca0da75dca2c87f9e7b563811d3b5813736b8cc62cc3b106faceb17"
    ///           },
    ///           "since": "0x0"
    ///         }
    ///       ],
    ///       "outputs": [
    ///         {
    ///           "capacity": "0x2540be400",
    ///           "lock": {
    ///             "code_hash": "0x28e83a1277d48add8e72fadaa9248559e1b632bab2bd60b27955ebc4c03800a5",
    ///             "hash_type": "data",
    ///             "args": "0x"
    ///           },
    ///           "type": null
    ///         }
    ///       ],
    ///       "outputs_data": [
    ///         "0x"
    ///       ],
    ///       "version": "0x0",
    ///       "witnesses": []
    ///     },
    ///     "cycles": "0x219",
    ///     "time_added_to_pool" : "0x187b3d137a1",
    ///     "fee": "0x16923f7dcf",
    ///     "min_replace_fee": "0x16923f7f6a",
    ///     "tx_status": {
    ///       "block_hash": null,
    ///       "block_number": null,
    ///       "status": "pending",
    ///       "reason": null
    ///     }
    ///   }
    /// }
    /// ```
    ///
    ///
    /// The response looks like below when `verbosity` is 0.
    ///
    /// ```text
    /// {
    ///   "id": 42,
    ///   "jsonrpc": "2.0",
    ///   "result": {
    ///     "transaction": "0x.....",
    ///     "cycles": "0x219",
    ///     "tx_status": {
    ///       "block_hash": null,
    ///       "block_number": null,
    ///       "status": "pending",
    ///       "reason": null
    ///     }
    ///   }
    /// }
    /// ```
    ///
    #[rpc(name = "get_transaction")]
    fn get_transaction(
        &self,
        tx_hash: H256,
        verbosity: Option<Uint32>,
        only_committed: Option<bool>,
    ) -> Result<TransactionWithStatusResponse>;

    /// Returns the hash of a block in the [canonical chain](#canonical-chain) with the specified
    /// `block_number`.
    ///
    /// ## Params
    ///
    /// * `block_number` - Block number
    ///
    /// ## Returns
    ///
    /// The RPC returns the block hash when `block_number` is less than or equal to the tip block
    /// number returned by [`get_tip_block_number`](#tymethod.get_tip_block_number) and returns
    /// null otherwise.
    ///
    /// Because of [chain reorganization](#chain-reorganization), the PRC may return null or even
    /// different block hashes in different invocations with the same `block_number`.
    ///
    /// ## Examples
    ///
    /// Request
    ///
    /// ```json
    /// {
    ///   "id": 42,
    ///   "jsonrpc": "2.0",
    ///   "method": "get_block_hash",
    ///   "params": [
    ///     "0x400"
    ///   ]
    /// }
    /// ```
    ///
    /// Response
    ///
    /// ```json
    /// {
    ///   "id": 42,
    ///   "jsonrpc": "2.0",
    ///   "result": "0xa5f5c85987a15de25661e5a214f2c1449cd803f071acc7999820f25246471f40"
    /// }
    /// ```
    #[rpc(name = "get_block_hash")]
    fn get_block_hash(&self, block_number: BlockNumber) -> Result<Option<H256>>;

    /// Returns the header with the highest block number in the [canonical chain](#canonical-chain).
    ///
    /// Because of [chain reorganization](#chain-reorganization), the block number returned can be
    /// less than previous invocations and different invocations may return different block headers
    /// with the same block number.
    ///
    /// ## Params
    ///
    /// * `verbosity` - result format which allows 0 and 1. (**Optional**, the default is 1.)
    ///
    /// ## Returns
    ///
    /// When `verbosity` is 1, the RPC returns a JSON object as the `result`. See HeaderView for the
    /// schema.
    ///
    /// When `verbosity` is 0, it returns a 0x-prefixed hex string as the `result`. The string
    /// encodes the header serialized by molecule using schema `table Header`.
    ///
    /// ## Examples
    ///
    /// Request
    ///
    /// ```json
    /// {
    ///   "id": 42,
    ///   "jsonrpc": "2.0",
    ///   "method": "get_tip_header",
    ///   "params": []
    /// }
    /// ```
    ///
    /// Response
    ///
    /// ```json
    /// {
    ///   "jsonrpc": "2.0",
    ///   "result": {
    ///     "compact_target": "0x1e083126",
    ///     "dao": "0xb5a3e047474401001bc476b9ee573000c0c387962a38000000febffacf030000",
    ///     "epoch": "0x7080018000001",
    ///     "extra_hash": "0x0000000000000000000000000000000000000000000000000000000000000000",
    ///     "hash": "0xa5f5c85987a15de25661e5a214f2c1449cd803f071acc7999820f25246471f40",
    ///     "nonce": "0x0",
    ///     "number": "0x400",
    ///     "parent_hash": "0xae003585fa15309b30b31aed3dcf385e9472c3c3e93746a6c4540629a6a1ed2d",
    ///     "proposals_hash": "0x0000000000000000000000000000000000000000000000000000000000000000",
    ///     "timestamp": "0x5cd2b117",
    ///     "transactions_root": "0xc47d5b78b3c4c4c853e2a32810818940d0ee403423bea9ec7b8e566d9595206c",
    ///     "version": "0x0"
    ///   },
    ///   "id": 42
    /// }
    /// ```
    ///
    /// The response looks like below when `verbosity` is 0.
    ///
    /// ```text
    /// {
    ///   "id": 42,
    ///   "jsonrpc": "2.0",
    ///   "result": "0x..."
    /// }
    /// ```
    #[rpc(name = "get_tip_header")]
    fn get_tip_header(&self, verbosity: Option<Uint32>) -> Result<ResponseFormat<HeaderView>>;

    /// Returns the status of a cell. The RPC returns extra information if it is a [live cell](#live-cell).
    ///
    /// ## Returns
    ///
    /// This RPC tells whether a cell is live or not.
    ///
    /// If the cell is live, the RPC will return details about the cell. Otherwise, the field `cell` is
    /// null in the result.
    ///
    /// If the cell is live and `with_data` is set to `false`, the field `cell.data` is null in the
    /// result.
    ///
    /// ## Params
    ///
    /// * `out_point` - Reference to the cell by transaction hash and output index.
    /// * `with_data` - Whether the RPC should return cell data. Cell data can be huge, if the client
    /// does not need the data, it should set this to `false` to save bandwidth.
    ///
    /// ## Examples
    ///
    /// Request
    ///
    /// ```json
    /// {
    ///   "id": 42,
    ///   "jsonrpc": "2.0",
    ///   "method": "get_live_cell",
    ///   "params": [
    ///     {
    ///       "index": "0x0",
    ///       "tx_hash": "0xa4037a893eb48e18ed4ef61034ce26eba9c585f15c9cee102ae58505565eccc3"
    ///     },
    ///     true
    ///   ]
    /// }
    /// ```
    ///
    /// Response
    ///
    /// ```json
    /// {
    ///   "id": 42,
    ///   "jsonrpc": "2.0",
    ///   "result": {
    ///     "cell": {
    ///       "data": {
    ///         "content": "0x7f454c460201010000000000000000000200f3000100000078000100000000004000000000000000980000000000000005000000400038000100400003000200010000000500000000000000000000000000010000000000000001000000000082000000000000008200000000000000001000000000000001459308d00573000000002e7368737472746162002e74657874000000000000000000000000000000000000000000000000000000000000000000000000000000000000000000000000000000000000000000000000000000000000000000000b000000010000000600000000000000780001000000000078000000000000000a0000000000000000000000000000000200000000000000000000000000000001000000030000000000000000000000000000000000000082000000000000001100000000000000000000000000000001000000000000000000000000000000",
    ///         "hash": "0x28e83a1277d48add8e72fadaa9248559e1b632bab2bd60b27955ebc4c03800a5"
    ///       },
    ///       "output": {
    ///         "capacity": "0x802665800",
    ///         "lock": {
    ///           "code_hash": "0x0000000000000000000000000000000000000000000000000000000000000000",
    ///           "hash_type": "data",
    ///           "args": "0x"
    ///         },
    ///         "type": null
    ///       }
    ///     },
    ///     "status": "live"
    ///   }
    /// }
    /// ```
    #[rpc(name = "get_live_cell")]
    fn get_live_cell(&self, out_point: OutPoint, with_data: bool) -> Result<CellWithStatus>;

    /// Returns the highest block number in the [canonical chain](#canonical-chain).
    ///
    /// Because of [chain reorganization](#chain-reorganization), the returned block number may be
    /// less than a value returned in the previous invocation.
    ///
    /// ## Examples
    ///
    /// Request
    ///
    /// ```json
    /// {
    ///   "id": 42,
    ///   "jsonrpc": "2.0",
    ///   "method": "get_tip_block_number",
    ///   "params": []
    /// }
    /// ```
    ///
    /// Response
    ///
    /// ```json
    /// {
    ///   "id": 42,
    ///   "jsonrpc": "2.0",
    ///   "result": "0x400"
    /// }
    /// ```
    #[rpc(name = "get_tip_block_number")]
    fn get_tip_block_number(&self) -> Result<BlockNumber>;

    /// Returns the epoch with the highest number in the [canonical chain](#canonical-chain).
    ///
    /// Pay attention that like blocks with the specific block number may change because of [chain
    /// reorganization](#chain-reorganization), This RPC may return different epochs which have
    /// the same epoch number.
    ///
    /// ## Examples
    ///
    /// Request
    ///
    /// ```json
    /// {
    ///   "id": 42,
    ///   "jsonrpc": "2.0",
    ///   "method": "get_current_epoch",
    ///   "params": []
    /// }
    /// ```
    ///
    /// Response
    ///
    /// ```json
    /// {
    ///   "id": 42,
    ///   "jsonrpc": "2.0",
    ///   "result": {
    ///     "compact_target": "0x1e083126",
    ///     "length": "0x708",
    ///     "number": "0x1",
    ///     "start_number": "0x3e8"
    ///   }
    /// }
    /// ```
    #[rpc(name = "get_current_epoch")]
    fn get_current_epoch(&self) -> Result<EpochView>;

    /// Returns the epoch in the [canonical chain](#canonical-chain) with the specific epoch number.
    ///
    /// ## Params
    ///
    /// * `epoch_number` - Epoch number
    ///
    /// ## Returns
    ///
    /// The RPC returns the epoch when `epoch_number` is less than or equal to the current epoch number
    /// returned by [`get_current_epoch`](#tymethod.get_current_epoch) and returns null otherwise.
    ///
    /// Because of [chain reorganization](#chain-reorganization), for the same `epoch_number`, this
    /// RPC may return null or different epochs in different invocations.
    ///
    /// ## Examples
    ///
    /// Request
    ///
    /// ```json
    /// {
    ///   "id": 42,
    ///   "jsonrpc": "2.0",
    ///   "method": "get_epoch_by_number",
    ///   "params": [
    ///     "0x0"
    ///   ]
    /// }
    /// ```
    ///
    /// Response
    ///
    /// ```json
    /// {
    ///   "id": 42,
    ///   "jsonrpc": "2.0",
    ///   "result": {
    ///     "compact_target": "0x20010000",
    ///     "length": "0x3e8",
    ///     "number": "0x0",
    ///     "start_number": "0x0"
    ///   }
    /// }
    /// ```
    #[rpc(name = "get_epoch_by_number")]
    fn get_epoch_by_number(&self, epoch_number: EpochNumber) -> Result<Option<EpochView>>;

    /// Returns increased issuance, miner reward, and the total transaction fee of a block.
    ///
    /// This RPC returns null if the block is not in the [canonical chain](#canonical-chain).
    ///
    /// CKB delays CKB creation for miners. The output cells in the cellbase of block N are for the
    /// miner creating block `N - 1 - ProposalWindow.farthest`.
    ///
    /// In mainnet, `ProposalWindow.farthest` is 10, so the outputs in block 100 are rewards for
    /// miner creating block 89.
    ///
    /// Because of the delay, this RPC returns null if the block rewards are not finalized yet. For
    /// example, the economic state for block 89 is only available when the number returned by
    /// [`get_tip_block_number`](#tymethod.get_tip_block_number) is greater than or equal to 100.
    ///
    /// ## Params
    ///
    /// * `block_hash` - Specifies the block hash which rewards should be analyzed.
    ///
    /// ## Returns
    ///
    /// If the block with the hash `block_hash` is in the [canonical chain](#canonical-chain) and
    /// its rewards have been finalized, return the block rewards analysis for this block. A special
    /// case is that the return value for genesis block is null.
    ///
    /// ## Examples
    ///
    /// Request
    ///
    /// ```json
    /// {
    ///   "id": 42,
    ///   "jsonrpc": "2.0",
    ///   "method": "get_block_economic_state",
    ///   "params": [
    ///     "0x02530b25ad0ff677acc365cb73de3e8cc09c7ddd58272e879252e199d08df83b"
    ///   ]
    /// }
    /// ```
    ///
    /// Response
    ///
    /// ```json
    /// {
    ///   "id": 42,
    ///   "jsonrpc": "2.0",
    ///   "result": {
    ///     "finalized_at": "0xa5f5c85987a15de25661e5a214f2c1449cd803f071acc7999820f25246471f40",
    ///     "issuance": {
    ///       "primary": "0x18ce922bca",
    ///       "secondary": "0x7f02ec655"
    ///     },
    ///     "miner_reward": {
    ///       "committed": "0x0",
    ///       "primary": "0x18ce922bca",
    ///       "proposal": "0x0",
    ///       "secondary": "0x17b93605"
    ///     },
    ///     "txs_fee": "0x0"
    ///   }
    /// }
    /// ```
    #[rpc(name = "get_block_economic_state")]
    fn get_block_economic_state(&self, block_hash: H256) -> Result<Option<BlockEconomicState>>;

    /// Returns a Merkle proof that transactions are included in a block.
    ///
    /// ## Params
    ///
    /// * `tx_hashes` - Transaction hashes, all transactions must be in the same block
    /// * `block_hash` - An optional parameter, if specified, looks for transactions in the block with this hash
    ///
    /// ## Examples
    ///
    /// Request
    ///
    /// ```json
    /// {
    ///   "id": 42,
    ///   "jsonrpc": "2.0",
    ///   "method": "get_transaction_proof",
    ///   "params": [
    ///     [ "0xa4037a893eb48e18ed4ef61034ce26eba9c585f15c9cee102ae58505565eccc3" ]
    ///   ]
    /// }
    /// ```
    ///
    /// Response
    ///
    /// ```json
    /// {
    ///   "id": 42,
    ///   "jsonrpc": "2.0",
    ///   "result": {
    ///     "block_hash": "0x7978ec7ce5b507cfb52e149e36b1a23f6062ed150503c85bbf825da3599095ed",
    ///     "proof": {
    ///       "indices": [ "0x0" ],
    ///       "lemmas": []
    ///     },
    ///     "witnesses_root": "0x2bb631f4a251ec39d943cc238fc1e39c7f0e99776e8a1e7be28a03c70c4f4853"
    ///   }
    /// }
    /// ```
    #[rpc(name = "get_transaction_proof")]
    fn get_transaction_proof(
        &self,
        tx_hashes: Vec<H256>,
        block_hash: Option<H256>,
    ) -> Result<TransactionProof>;

    /// Verifies that a proof points to transactions in a block, returning the transaction hashes it commits to.
    ///
    /// ## Parameters
    ///
    /// * `transaction_proof` - proof generated by [`get_transaction_proof`](#tymethod.get_transaction_proof).
    ///
    /// ## Examples
    ///
    /// Request
    ///
    /// ```json
    /// {
    ///   "id": 42,
    ///   "jsonrpc": "2.0",
    ///   "method": "verify_transaction_proof",
    ///   "params": [
    ///     {
    ///       "block_hash": "0x7978ec7ce5b507cfb52e149e36b1a23f6062ed150503c85bbf825da3599095ed",
    ///       "proof": {
    ///         "indices": [ "0x0" ],
    ///         "lemmas": []
    ///       },
    ///       "witnesses_root": "0x2bb631f4a251ec39d943cc238fc1e39c7f0e99776e8a1e7be28a03c70c4f4853"
    ///     }
    ///   ]
    /// }
    /// ```
    ///
    /// Response
    ///
    /// ```json
    /// {
    ///   "id": 42,
    ///   "jsonrpc": "2.0",
    ///   "result": [
    ///     "0xa4037a893eb48e18ed4ef61034ce26eba9c585f15c9cee102ae58505565eccc3"
    ///   ]
    /// }
    /// ```
    #[rpc(name = "verify_transaction_proof")]
    fn verify_transaction_proof(&self, tx_proof: TransactionProof) -> Result<Vec<H256>>;

    /// Returns a Merkle proof of transactions' witness included in a block.
    ///
    /// ## Params
    ///
    /// * `tx_hashes` - Transaction hashes, all transactions must be in the same block
    /// * `block_hash` - An optional parameter, if specified, looks for transactions in the block with this hash
    ///
    /// ## Examples
    ///
    /// Request
    ///
    /// ```json
    /// {
    ///   "id": 42,
    ///   "jsonrpc": "2.0",
    ///   "method": "get_transaction_and_witness_proof",
    ///   "params": [
    ///     [ "0xa4037a893eb48e18ed4ef61034ce26eba9c585f15c9cee102ae58505565eccc3" ]
    ///   ]
    /// }
    /// ```
    ///
    /// Response
    ///
    /// ```json
    /// {
    ///     "jsonrpc": "2.0",
    ///     "result": {
    ///         "block_hash": "0x7978ec7ce5b507cfb52e149e36b1a23f6062ed150503c85bbf825da3599095ed",
    ///         "transactions_proof": {
    ///             "indices": [ "0x0" ],
    ///             "lemmas": []
    ///         },
    ///         "witnesses_proof": {
    ///             "indices": [
    ///                 "0x0"
    ///             ],
    ///             "lemmas": []
    ///         }
    ///     },
    ///     "id": 42
    /// }
    /// ```
    #[rpc(name = "get_transaction_and_witness_proof")]
    fn get_transaction_and_witness_proof(
        &self,
        tx_hashes: Vec<H256>,
        block_hash: Option<H256>,
    ) -> Result<TransactionAndWitnessProof>;

    /// Verifies that a proof points to transactions in a block, returning the transaction hashes it commits to.
    ///
    /// ## Parameters
    ///
    /// * `tx_proof` - proof generated by [`get_transaction_and_witness_proof`](#tymethod.get_transaction_and_witness_proof).
    ///
    /// ## Examples
    ///
    /// Request
    ///
    /// ```json
    /// {
    ///   "id": 42,
    ///   "jsonrpc": "2.0",
    ///   "method": "verify_transaction_and_witness_proof",
    ///   "params": [
    ///     {
    ///       "block_hash": "0x7978ec7ce5b507cfb52e149e36b1a23f6062ed150503c85bbf825da3599095ed",
    ///         "transactions_proof": {
    ///             "indices": [ "0x0" ],
    ///             "lemmas": []
    ///         },
    ///         "witnesses_proof": {
    ///             "indices": [
    ///                 "0x0"
    ///             ],
    ///             "lemmas": []
    ///         }
    ///     }
    ///   ]
    /// }
    /// ```
    ///
    /// Response
    ///
    /// ```json
    /// {
    ///   "id": 42,
    ///   "jsonrpc": "2.0",
    ///   "result": [
    ///     "0xa4037a893eb48e18ed4ef61034ce26eba9c585f15c9cee102ae58505565eccc3"
    ///   ]
    /// }
    /// ```
    #[rpc(name = "verify_transaction_and_witness_proof")]
    fn verify_transaction_and_witness_proof(
        &self,
        tx_proof: TransactionAndWitnessProof,
    ) -> Result<Vec<H256>>;

    /// Returns the information about a fork block by hash.
    ///
    /// ## Params
    ///
    /// * `block_hash` - the fork block hash.
    /// * `verbosity` - result format which allows 0 and 2. (**Optional**, the default is 2.)
    ///
    /// ## Returns
    ///
    /// The RPC returns a fork block or null. When the RPC returns a block, the block hash must equal to
    /// the parameter `block_hash`.
    ///
    /// Please note that due to the technical nature of the peer to peer sync, the RPC may return null or a fork block
    /// result on different nodes with same `block_hash` even they are fully synced to the [canonical chain](#canonical-chain).
    /// And because of [chain reorganization](#chain-reorganization), for the same `block_hash`, the
    /// RPC may sometimes return null and sometimes return the fork block.
    ///
    /// When `verbosity` is 2, it returns a JSON object as the `result`. See `BlockView` for the
    /// schema.
    ///
    /// When `verbosity` is 0, it returns a 0x-prefixed hex string as the `result`. The string
    /// encodes the block serialized by molecule using schema `table Block`.
    ///
    /// ## Examples
    ///
    /// Request
    ///
    /// ```json
    /// {
    ///   "id": 42,
    ///   "jsonrpc": "2.0",
    ///   "method": "get_fork_block",
    ///   "params": [
    ///     "0xdca341a42890536551f99357612cef7148ed471e3b6419d0844a4e400be6ee94"
    ///   ]
    /// }
    /// ```
    ///
    /// Response
    ///
    /// ```json
    /// {
    ///   "id": 42,
    ///   "jsonrpc": "2.0",
    ///   "result": {
    ///     "header": {
    ///       "compact_target": "0x1e083126",
    ///       "dao": "0xb5a3e047474401001bc476b9ee573000c0c387962a38000000febffacf030000",
    ///       "epoch": "0x7080018000001",
    ///       "extra_hash": "0x0000000000000000000000000000000000000000000000000000000000000000",
    ///       "hash": "0xdca341a42890536551f99357612cef7148ed471e3b6419d0844a4e400be6ee94",
    ///       "nonce": "0x0",
    ///       "number": "0x400",
    ///       "parent_hash": "0xae003585fa15309b30b31aed3dcf385e9472c3c3e93746a6c4540629a6a1ed2d",
    ///       "proposals_hash": "0x0000000000000000000000000000000000000000000000000000000000000000",
    ///       "timestamp": "0x5cd2b118",
    ///       "transactions_root": "0xc47d5b78b3c4c4c853e2a32810818940d0ee403423bea9ec7b8e566d9595206c",
    ///       "version": "0x0"
    ///     },
    ///     "proposals": [],
    ///     "transactions": [
    ///       {
    ///         "cell_deps": [],
    ///         "hash": "0x365698b50ca0da75dca2c87f9e7b563811d3b5813736b8cc62cc3b106faceb17",
    ///         "header_deps": [],
    ///         "inputs": [
    ///           {
    ///             "previous_output": {
    ///               "index": "0xffffffff",
    ///               "tx_hash": "0x0000000000000000000000000000000000000000000000000000000000000000"
    ///             },
    ///             "since": "0x400"
    ///           }
    ///         ],
    ///         "outputs": [
    ///           {
    ///             "capacity": "0x18e64b61cf",
    ///             "lock": {
    ///               "code_hash": "0x28e83a1277d48add8e72fadaa9248559e1b632bab2bd60b27955ebc4c03800a5",
    ///               "hash_type": "data",
    ///               "args": "0x"
    ///             },
    ///             "type": null
    ///           }
    ///         ],
    ///         "outputs_data": [
    ///           "0x"
    ///         ],
    ///         "version": "0x0",
    ///         "witnesses": [
    ///           "0x450000000c000000410000003500000010000000300000003100000028e83a1277d48add8e72fadaa9248559e1b632bab2bd60b27955ebc4c03800a5000000000000000000"
    ///         ]
    ///       }
    ///     ],
    ///     "uncles": []
    ///   }
    /// }
    /// ```
    ///
    /// The response looks like below when `verbosity` is 0.
    ///
    /// ```text
    /// {
    ///   "id": 42,
    ///   "jsonrpc": "2.0",
    ///   "result": "0x..."
    /// }
    /// ```
    #[rpc(name = "get_fork_block")]
    fn get_fork_block(
        &self,
        block_hash: H256,
        verbosity: Option<Uint32>,
    ) -> Result<Option<ResponseFormat<BlockView>>>;

    /// Return various consensus parameters.
    ///
    /// ## Returns
    ///
    /// If any hardfork feature has `epoch=null`, it means the feature will never be activated.
    ///
    /// ## Examples
    ///
    /// Request
    ///
    /// ```json
    /// {
    ///   "id": 42,
    ///   "jsonrpc": "2.0",
    ///   "method": "get_consensus",
    ///   "params": []
    /// }
    /// ```
    ///
    /// Response
    ///
    /// ```json
    /// {
    ///   "id": 42,
    ///   "jsonrpc": "2.0",
    ///   "result": {
    ///         "block_version": "0x0",
    ///         "cellbase_maturity": "0x10000000000",
    ///         "dao_type_hash": "0x0000000000000000000000000000000000000000000000000000000000000000",
    ///         "epoch_duration_target": "0x3840",
    ///         "genesis_hash": "0x7978ec7ce5b507cfb52e149e36b1a23f6062ed150503c85bbf825da3599095ed",
    ///         "hardfork_features": [
    ///             { "rfc": "0028", "epoch_number": "0x1526" },
    ///             { "rfc": "0029", "epoch_number": "0x0" },
    ///             { "rfc": "0030", "epoch_number": "0x0" },
    ///             { "rfc": "0031", "epoch_number": "0x0" },
    ///             { "rfc": "0032", "epoch_number": "0x1526" },
    ///             { "rfc": "0036", "epoch_number": "0x0" },
    ///             { "rfc": "0038", "epoch_number": "0x0" },
    ///             { "rfc": "0048", "epoch_number": null },
    ///             { "rfc": "0049", "epoch_number": null }
    ///          ],
    ///         "id": "main",
    ///         "initial_primary_epoch_reward": "0x71afd498d000",
    ///         "max_block_bytes": "0x91c08",
    ///         "max_block_cycles": "0xd09dc300",
    ///         "max_block_proposals_limit": "0x5dc",
    ///         "max_uncles_num": "0x2",
    ///         "median_time_block_count": "0x25",
    ///         "orphan_rate_target": {
    ///             "denom": "0x28",
    ///             "numer": "0x1"
    ///         },
    ///         "permanent_difficulty_in_dummy": false,
    ///         "primary_epoch_reward_halving_interval": "0x2238",
    ///         "proposer_reward_ratio": {
    ///             "denom": "0xa",
    ///             "numer": "0x4"
    ///         },
    ///         "secondary_epoch_reward": "0x37d0c8e28542",
    ///         "secp256k1_blake160_multisig_all_type_hash": null,
    ///         "secp256k1_blake160_sighash_all_type_hash": null,
    ///         "softforks": {
    ///             "testdummy": {
    ///                 "status": "rfc0043",
    ///                 "rfc0043": {
    ///                     "bit": 1,
    ///                     "min_activation_epoch": "0x0",
    ///                     "period": "0xa",
    ///                     "start": "0x0",
    ///                     "threshold": {
    ///                         "denom": "0x4",
    ///                         "numer": "0x3"
    ///                     },
    ///                     "timeout": "0x0"
    ///                 }
    ///             }
    ///         },
    ///         "tx_proposal_window": {
    ///             "closest": "0x2",
    ///             "farthest": "0xa"
    ///         },
    ///         "tx_version": "0x0",
    ///         "type_id_code_hash": "0x00000000000000000000000000000000000000000000000000545950455f4944"
    ///     }
    /// }
    /// ```
    #[rpc(name = "get_consensus")]
    fn get_consensus(&self) -> Result<Consensus>;

    /// Returns the past median time by block hash.
    ///
    /// ## Params
    ///
    /// * `block_hash` - A median time is calculated for a consecutive block sequence. `block_hash` indicates the highest block of the sequence.
    ///
    /// ## Returns
    ///
    /// When the given block hash is not on the current canonical chain, this RPC returns null;
    /// otherwise returns the median time of the consecutive 37 blocks where the given block_hash has the highest height.
    ///
    /// Note that the given block is included in the median time. The included block number range is `[MAX(block - 36, 0), block]`.
    ///
    /// ## Examples
    ///
    /// Request
    ///
    /// ```json
    /// {
    ///   "id": 42,
    ///   "jsonrpc": "2.0",
    ///   "method": "get_block_median_time",
    ///   "params": [
    ///     "0xa5f5c85987a15de25661e5a214f2c1449cd803f071acc7999820f25246471f40"
    ///   ]
    /// }
    /// ```
    ///
    /// Response
    ///
    /// ```json
    /// {
    ///   "id": 42,
    ///   "jsonrpc": "2.0",
    ///   "result": "0x5cd2b105"
    /// }
    /// ```
    #[rpc(name = "get_block_median_time")]
    fn get_block_median_time(&self, block_hash: H256) -> Result<Option<Timestamp>>;

    /// `estimate_cycles` run a transaction and return the execution consumed cycles.
    ///
    /// This method will not check the transaction validity, but only run the lock script
    /// and type script and then return the execution cycles.
    ///
    /// It is used to estimate how many cycles the scripts consume.
    ///
    /// ## Errors
    ///
    /// * [`TransactionFailedToResolve (-301)`](../enum.RPCError.html#variant.TransactionFailedToResolve) - Failed to resolve the referenced cells and headers used in the transaction, as inputs or dependencies.
    /// * [`TransactionFailedToVerify (-302)`](../enum.RPCError.html#variant.TransactionFailedToVerify) - There is a script returns with an error.
    ///
    /// ## Examples
    ///
    /// Request
    ///
    /// ```json
    /// {
    ///   "id": 42,
    ///   "jsonrpc": "2.0",
    ///   "method": "estimate_cycles",
    ///   "params": [
    ///     {
    ///       "cell_deps": [
    ///         {
    ///           "dep_type": "code",
    ///           "out_point": {
    ///             "index": "0x0",
    ///             "tx_hash": "0xa4037a893eb48e18ed4ef61034ce26eba9c585f15c9cee102ae58505565eccc3"
    ///           }
    ///         }
    ///       ],
    ///       "header_deps": [
    ///         "0x7978ec7ce5b507cfb52e149e36b1a23f6062ed150503c85bbf825da3599095ed"
    ///       ],
    ///       "inputs": [
    ///         {
    ///           "previous_output": {
    ///             "index": "0x0",
    ///             "tx_hash": "0x365698b50ca0da75dca2c87f9e7b563811d3b5813736b8cc62cc3b106faceb17"
    ///           },
    ///           "since": "0x0"
    ///         }
    ///       ],
    ///       "outputs": [
    ///         {
    ///           "capacity": "0x2540be400",
    ///           "lock": {
    ///             "code_hash": "0x28e83a1277d48add8e72fadaa9248559e1b632bab2bd60b27955ebc4c03800a5",
    ///             "hash_type": "data",
    ///             "args": "0x"
    ///           },
    ///           "type": null
    ///         }
    ///       ],
    ///       "outputs_data": [
    ///         "0x"
    ///       ],
    ///       "version": "0x0",
    ///       "witnesses": []
    ///     }
    ///   ]
    /// }
    /// ```
    ///
    /// Response
    ///
    /// ```json
    /// {
    ///   "id": 42,
    ///   "jsonrpc": "2.0",
    ///   "result": {
    ///     "cycles": "0x219"
    ///   }
    /// }
    /// ```
    #[rpc(name = "estimate_cycles")]
    fn estimate_cycles(&self, tx: Transaction) -> Result<EstimateCycles>;

    /// Returns the fee_rate statistics of confirmed blocks on the chain
    ///
    /// ## Params
    ///
    /// * `target` - Specify the number (1 - 101) of confirmed blocks to be counted.
    ///  If the number is even, automatically add one. If not specified, defaults to 21
    ///
    /// ## Returns
    ///
    /// If the query finds the corresponding historical data,
    /// the corresponding statistics are returned,
    /// containing the mean and median, in shannons per kilo-weight.
    /// If not, it returns null.
    ///
    /// ## Examples
    ///
    /// Request
    ///
    /// ```json
    /// {
    ///   "id": 42,
    ///   "jsonrpc": "2.0",
    ///   "method": "get_fee_rate_statics",
    ///   "params": []
    /// }
    /// ```
    ///
    /// Response
    ///
    /// ```json
    /// {
    ///   "id": 42,
    ///   "jsonrpc": "2.0",
    ///   "result": {
    ///     "mean": "0xe79d",
    ///     "median": "0x14a8"
    ///    }
    /// }
    /// ```
    #[deprecated(
        since = "0.109.0",
        note = "Please use the RPC method [`get_fee_rate_statistics`](#tymethod.get_fee_rate_statistics) instead"
    )]
    #[rpc(name = "get_fee_rate_statics")]
    fn get_fee_rate_statics(&self, target: Option<Uint64>) -> Result<Option<FeeRateStatistics>>;

    /// Returns the fee_rate statistics of confirmed blocks on the chain
    ///
    /// ## Params
    ///
    /// * `target` - Specify the number (1 - 101) of confirmed blocks to be counted.
    ///  If the number is even, automatically add one. If not specified, defaults to 21
    ///
    /// ## Returns
    ///
    /// If the query finds the corresponding historical data,
    /// the corresponding statistics are returned,
    /// containing the mean and median, in shannons per kilo-weight.
    /// If not, it returns null.
    ///
    /// ## Examples
    ///
    /// Request
    ///
    /// ```json
    /// {
    ///   "id": 42,
    ///   "jsonrpc": "2.0",
    ///   "method": "get_fee_rate_statistics",
    ///   "params": []
    /// }
    /// ```
    ///
    /// Response
    ///
    /// ```json
    /// {
    ///   "id": 42,
    ///   "jsonrpc": "2.0",
    ///   "result": {
    ///     "mean": "0xe79d",
    ///     "median": "0x14a8"
    ///    }
    /// }
    /// ```
    #[rpc(name = "get_fee_rate_statistics")]
    fn get_fee_rate_statistics(&self, target: Option<Uint64>) -> Result<Option<FeeRateStatistics>>;
}

#[derive(Clone)]
pub(crate) struct ChainRpcImpl {
    pub shared: Shared,
}

const DEFAULT_BLOCK_VERBOSITY_LEVEL: u32 = 2;
const DEFAULT_HEADER_VERBOSITY_LEVEL: u32 = 1;
const DEFAULT_GET_TRANSACTION_VERBOSITY_LEVEL: u32 = 2;

#[async_trait]
impl ChainRpc for ChainRpcImpl {
    fn get_block(
        &self,
        block_hash: H256,
        verbosity: Option<Uint32>,
        with_cycles: Option<bool>,
    ) -> Result<Option<BlockResponse>> {
        let snapshot = self.shared.snapshot();
        let block_hash = block_hash.pack();

        self.get_block_by_hash(&snapshot, &block_hash, verbosity, with_cycles)
    }

    fn get_block_by_number(
        &self,
        block_number: BlockNumber,
        verbosity: Option<Uint32>,
        with_cycles: Option<bool>,
    ) -> Result<Option<BlockResponse>> {
        let snapshot = self.shared.snapshot();
        let block_hash = match snapshot.get_block_hash(block_number.into()) {
            Some(block_hash) => block_hash,
            None => return Ok(None),
        };

        let ret = self.get_block_by_hash(&snapshot, &block_hash, verbosity, with_cycles);
        if ret == Ok(None) {
            let message = format!(
                "Chain Index says block #{block_number} is {block_hash:#x}, but that block is not in the database"
            );
            error!("{message}");
            return Err(RPCError::custom(
                RPCError::ChainIndexIsInconsistent,
                message,
            ));
        }
        ret
    }

    fn get_header(
        &self,
        block_hash: H256,
        verbosity: Option<Uint32>,
    ) -> Result<Option<ResponseFormat<HeaderView>>> {
        let snapshot = self.shared.snapshot();
        let block_hash = block_hash.pack();
        if !snapshot.is_main_chain(&block_hash) {
            return Ok(None);
        }

        let verbosity = verbosity
            .map(|v| v.value())
            .unwrap_or(DEFAULT_HEADER_VERBOSITY_LEVEL);
        if verbosity == 1 {
            Ok(snapshot
                .get_block_header(&block_hash)
                .map(|header| ResponseFormat::json(header.into())))
        } else if verbosity == 0 {
            Ok(snapshot
                .get_packed_block_header(&block_hash)
                .map(|packed| ResponseFormat::hex(packed.as_bytes())))
        } else {
            Err(RPCError::invalid_params("invalid verbosity level"))
        }
    }

    fn get_header_by_number(
        &self,
        block_number: BlockNumber,
        verbosity: Option<Uint32>,
    ) -> Result<Option<ResponseFormat<HeaderView>>> {
        let snapshot = self.shared.snapshot();
        let block_hash = match snapshot.get_block_hash(block_number.into()) {
            Some(block_hash) => block_hash,
            None => return Ok(None),
        };

        let verbosity = verbosity
            .map(|v| v.value())
            .unwrap_or(DEFAULT_HEADER_VERBOSITY_LEVEL);
        let result = if verbosity == 1 {
            snapshot
                .get_block_header(&block_hash)
                .map(|header| Some(ResponseFormat::json(header.into())))
        } else if verbosity == 0 {
            snapshot
                .get_packed_block_header(&block_hash)
                .map(|header| Some(ResponseFormat::hex(header.as_bytes())))
        } else {
            return Err(RPCError::invalid_params("invalid verbosity level"));
        };

        result.ok_or_else(|| {
            let message = format!(
                "Chain Index says block #{block_number} is {block_hash:#x}, but that block is not in the database"
            );
            error!("{message}");
            RPCError::custom(RPCError::ChainIndexIsInconsistent, message)
        })
    }

    fn get_block_filter(&self, block_hash: H256) -> Result<Option<BlockFilter>> {
        let store = self.shared.store();
        let block_hash = block_hash.pack();
        if !store.is_main_chain(&block_hash) {
            return Ok(None);
        }
        Ok(store.get_block_filter(&block_hash).map(|data| {
            let hash = store
                .get_block_filter_hash(&block_hash)
                .expect("stored filter hash");
            BlockFilter {
                data: data.into(),
                hash: hash.into(),
            }
        }))
    }

    fn get_transaction(
        &self,
        tx_hash: H256,
        verbosity: Option<Uint32>,
        only_committed: Option<bool>,
    ) -> Result<TransactionWithStatusResponse> {
        let tx_hash = tx_hash.pack();
        let verbosity = verbosity
            .map(|v| v.value())
            .unwrap_or(DEFAULT_GET_TRANSACTION_VERBOSITY_LEVEL);

        let only_committed: bool = only_committed.unwrap_or(false);

        if verbosity == 0 {
            // when verbosity=0, it's response value is as same as verbosity=2, but it
            // return a 0x-prefixed hex encoded molecule packed::Transaction` on `transaction` field
            self.get_transaction_verbosity2(tx_hash, only_committed)
                .map(|tws| TransactionWithStatusResponse::from(tws, ResponseFormatInnerType::Hex))
        } else if verbosity == 1 {
            // The RPC does not return the transaction content and the field transaction must be null.
            self.get_transaction_verbosity1(tx_hash, only_committed)
                .map(|tws| TransactionWithStatusResponse::from(tws, ResponseFormatInnerType::Json))
        } else if verbosity == 2 {
            // if tx_status.status is pending, proposed, or committed,
            // the RPC returns the transaction content as field transaction,
            // otherwise the field is null.
            self.get_transaction_verbosity2(tx_hash, only_committed)
                .map(|tws| TransactionWithStatusResponse::from(tws, ResponseFormatInnerType::Json))
        } else {
            Err(RPCError::invalid_params("invalid verbosity level"))
        }
    }

    fn get_block_hash(&self, block_number: BlockNumber) -> Result<Option<H256>> {
        Ok(self
            .shared
            .snapshot()
            .get_block_hash(block_number.into())
            .map(|h| h.unpack()))
    }

    fn get_tip_header(&self, verbosity: Option<Uint32>) -> Result<ResponseFormat<HeaderView>> {
        let verbosity = verbosity
            .map(|v| v.value())
            .unwrap_or(DEFAULT_HEADER_VERBOSITY_LEVEL);
        if verbosity == 1 {
            Ok(ResponseFormat::json(
                self.shared.snapshot().tip_header().clone().into(),
            ))
        } else if verbosity == 0 {
            Ok(ResponseFormat::hex(
                self.shared.snapshot().tip_header().data().as_bytes(),
            ))
        } else {
            Err(RPCError::invalid_params("invalid verbosity level"))
        }
    }

    fn get_current_epoch(&self) -> Result<EpochView> {
        Ok(EpochView::from_ext(
            self.shared.snapshot().epoch_ext().pack(),
        ))
    }

    fn get_epoch_by_number(&self, epoch_number: EpochNumber) -> Result<Option<EpochView>> {
        let snapshot = self.shared.snapshot();
        Ok(snapshot
            .get_epoch_index(epoch_number.into())
            .and_then(|hash| {
                snapshot
                    .get_epoch_ext(&hash)
                    .map(|ext| EpochView::from_ext(ext.pack()))
            }))
    }

    fn get_live_cell(&self, out_point: OutPoint, with_data: bool) -> Result<CellWithStatus> {
        let cell_status = self
            .shared
            .snapshot()
            .as_ref()
            .cell(&out_point.into(), with_data);
        Ok(cell_status.into())
    }

    fn get_tip_block_number(&self) -> Result<BlockNumber> {
        Ok(self.shared.snapshot().tip_header().number().into())
    }

    fn get_block_economic_state(&self, block_hash: H256) -> Result<Option<BlockEconomicState>> {
        let snapshot = self.shared.snapshot();

        let block_number = if let Some(block_number) = snapshot.get_block_number(&block_hash.pack())
        {
            block_number
        } else {
            return Ok(None);
        };

        let delay_length = snapshot.consensus().finalization_delay_length();
        let finalized_at_number = block_number + delay_length;
        if block_number == 0 || snapshot.tip_number() < finalized_at_number {
            return Ok(None);
        }

        let block_hash = block_hash.pack();
        let finalized_at = if let Some(block_hash) = snapshot.get_block_hash(finalized_at_number) {
            block_hash
        } else {
            return Ok(None);
        };

        let issuance = if let Some(issuance) = snapshot
            .get_block_epoch_index(&block_hash)
            .and_then(|index| snapshot.get_epoch_ext(&index))
            .and_then(|epoch_ext| {
                let primary = epoch_ext.block_reward(block_number).ok()?;
                let secondary = epoch_ext
                    .secondary_block_issuance(
                        block_number,
                        snapshot.consensus().secondary_epoch_reward(),
                    )
                    .ok()?;
                Some(core::BlockIssuance { primary, secondary })
            }) {
            issuance
        } else {
            return Ok(None);
        };

        let txs_fee = if let Some(txs_fee) =
            snapshot.get_block_ext(&block_hash).and_then(|block_ext| {
                block_ext
                    .txs_fees
                    .iter()
                    .try_fold(core::Capacity::zero(), |acc, tx_fee| acc.safe_add(*tx_fee))
                    .ok()
            }) {
            txs_fee
        } else {
            return Ok(None);
        };

        Ok(snapshot.get_block_header(&block_hash).and_then(|header| {
            RewardCalculator::new(snapshot.consensus(), snapshot.as_ref())
                .block_reward_for_target(&header)
                .ok()
                .map(|(_, block_reward)| core::BlockEconomicState {
                    issuance,
                    miner_reward: block_reward.into(),
                    txs_fee,
                    finalized_at,
                })
                .map(Into::into)
        }))
    }

    fn get_transaction_proof(
        &self,
        tx_hashes: Vec<H256>,
        block_hash: Option<H256>,
    ) -> Result<TransactionProof> {
        let (block, leaf_indices) = self.get_tx_indices(tx_hashes, block_hash)?;
        Ok(TransactionProof {
            block_hash: block.hash().unpack(),
            witnesses_root: block.calc_witnesses_root().unpack(),
            proof: CBMT::build_merkle_proof(
                &block
                    .transactions()
                    .iter()
                    .map(|tx| tx.hash())
                    .collect::<Vec<_>>(),
                &leaf_indices,
            )
            .expect("build proof with verified inputs should be OK")
            .into(),
        })
    }

    fn verify_transaction_proof(&self, tx_proof: TransactionProof) -> Result<Vec<H256>> {
        let snapshot = self.shared.snapshot();

        snapshot
            .get_block(&tx_proof.block_hash.pack())
            .ok_or_else(|| {
                RPCError::invalid_params(format!("Cannot find block {:#x}", tx_proof.block_hash))
            })
            .and_then(|block| {
                let witnesses_root = tx_proof.witnesses_root.pack();
                let merkle_proof = MerkleProof::new(
                    tx_proof
                        .proof
                        .indices
                        .into_iter()
                        .map(|index| index.value())
                        .collect(),
                    tx_proof
                        .proof
                        .lemmas
                        .into_iter()
                        .map(|lemma| lemma.pack())
                        .collect(),
                );

                CBMT::retrieve_leaves(block.tx_hashes(), &merkle_proof)
                    .and_then(|tx_hashes| {
                        merkle_proof
                            .root(&tx_hashes)
                            .and_then(|raw_transactions_root| {
                                if block.transactions_root()
                                    == merkle_root(&[raw_transactions_root, witnesses_root])
                                {
                                    Some(tx_hashes.iter().map(|hash| hash.unpack()).collect())
                                } else {
                                    None
                                }
                            })
                    })
                    .ok_or_else(|| RPCError::invalid_params("Invalid transaction proof"))
            })
    }

    fn get_transaction_and_witness_proof(
        &self,
        tx_hashes: Vec<H256>,
        block_hash: Option<H256>,
    ) -> Result<TransactionAndWitnessProof> {
        let (block, leaf_indices) = self.get_tx_indices(tx_hashes, block_hash)?;
        Ok(TransactionAndWitnessProof {
            block_hash: block.hash().unpack(),
            transactions_proof: CBMT::build_merkle_proof(
                &block
                    .transactions()
                    .iter()
                    .map(|tx| tx.hash())
                    .collect::<Vec<_>>(),
                &leaf_indices,
            )
            .expect("build proof with verified inputs should be OK")
            .into(),
            witnesses_proof: CBMT::build_merkle_proof(block.tx_witness_hashes(), &leaf_indices)
                .expect("build proof with verified inputs should be OK")
                .into(),
        })
    }

    fn verify_transaction_and_witness_proof(
        &self,
        tx_proof: TransactionAndWitnessProof,
    ) -> Result<Vec<H256>> {
        let snapshot = self.shared.snapshot();
        snapshot
            .get_block(&tx_proof.block_hash.pack())
            .ok_or_else(|| {
                RPCError::invalid_params(format!("Cannot find block {:#x}", tx_proof.block_hash))
            })
            .and_then(|block| {
                let transactions_merkle_proof = MerkleProof::new(
                    tx_proof
                        .transactions_proof
                        .indices
                        .into_iter()
                        .map(|index| index.value())
                        .collect(),
                    tx_proof
                        .transactions_proof
                        .lemmas
                        .into_iter()
                        .map(|lemma| lemma.pack())
                        .collect(),
                );
                let witnesses_merkle_proof = MerkleProof::new(
                    tx_proof
                        .witnesses_proof
                        .indices
                        .into_iter()
                        .map(|index| index.value())
                        .collect(),
                    tx_proof
                        .witnesses_proof
                        .lemmas
                        .into_iter()
                        .map(|lemma| lemma.pack())
                        .collect(),
                );

                CBMT::retrieve_leaves(block.tx_witness_hashes(), &witnesses_merkle_proof)
                    .and_then(|witnesses_hashes| witnesses_merkle_proof.root(&witnesses_hashes))
                    .and_then(|witnesses_proof_root| {
                        CBMT::retrieve_leaves(block.tx_hashes(), &transactions_merkle_proof)
                            .and_then(|tx_hashes| {
                                transactions_merkle_proof.root(&tx_hashes).and_then(
                                    |raw_transactions_root| {
                                        if block.transactions_root()
                                            == merkle_root(&[
                                                raw_transactions_root,
                                                witnesses_proof_root,
                                            ])
                                        {
                                            Some(
                                                tx_hashes
                                                    .iter()
                                                    .map(|hash| hash.unpack())
                                                    .collect(),
                                            )
                                        } else {
                                            None
                                        }
                                    },
                                )
                            })
                    })
                    .ok_or_else(|| {
                        RPCError::invalid_params("Invalid transaction_and_witness proof")
                    })
            })
    }

    fn get_fork_block(
        &self,
        block_hash: H256,
        verbosity: Option<Uint32>,
    ) -> Result<Option<ResponseFormat<BlockView>>> {
        let snapshot = self.shared.snapshot();
        let block_hash = block_hash.pack();
        if snapshot.is_main_chain(&block_hash) {
            return Ok(None);
        }

        let verbosity = verbosity
            .map(|v| v.value())
            .unwrap_or(DEFAULT_BLOCK_VERBOSITY_LEVEL);
        // TODO: verbosity level == 1, output block only contains tx_hash in JSON format
        if verbosity == 2 {
            Ok(snapshot
                .get_block(&block_hash)
                .map(|block| ResponseFormat::json(block.into())))
        } else if verbosity == 0 {
            Ok(snapshot
                .get_packed_block(&block_hash)
                .map(|packed| ResponseFormat::hex(packed.as_bytes())))
        } else {
            Err(RPCError::invalid_params("invalid verbosity level"))
        }
    }

    fn get_consensus(&self) -> Result<Consensus> {
        let consensus = self.shared.consensus().clone();
        Ok(consensus.into())
    }

    fn get_block_median_time(&self, block_hash: H256) -> Result<Option<Timestamp>> {
        let block_hash = block_hash.pack();
        let snapshot = self.shared.snapshot();
        if !snapshot.is_main_chain(&block_hash) {
            return Ok(None);
        }

        let median_time = snapshot.block_median_time(
            &block_hash,
            self.shared.consensus().median_time_block_count(),
        );
        Ok(Some(median_time.into()))
    }

    fn estimate_cycles(&self, tx: Transaction) -> Result<EstimateCycles> {
        let tx: packed::Transaction = tx.into();
        CyclesEstimator::new(&self.shared).run(tx)
    }

    fn get_fee_rate_statics(&self, target: Option<Uint64>) -> Result<Option<FeeRateStatistics>> {
        Ok(FeeRateCollector::new(self.shared.snapshot().as_ref())
            .statistics(target.map(Into::into)))
    }

    fn get_fee_rate_statistics(&self, target: Option<Uint64>) -> Result<Option<FeeRateStatistics>> {
        Ok(FeeRateCollector::new(self.shared.snapshot().as_ref())
            .statistics(target.map(Into::into)))
    }
}

impl ChainRpcImpl {
    fn get_transaction_verbosity1(
        &self,
        tx_hash: packed::Byte32,
        only_committed: bool,
    ) -> Result<TransactionWithStatus> {
        let snapshot = self.shared.snapshot();

        if let Some(tx_info) = snapshot.get_transaction_info(&tx_hash) {
            let cycles = if tx_info.is_cellbase() {
                None
            } else {
                snapshot
                    .get_block_ext(&tx_info.block_hash)
                    .and_then(|block_ext| {
                        block_ext
                            .cycles
                            .and_then(|v| v.get(tx_info.index.saturating_sub(1)).copied())
                    })
            };
            return Ok(TransactionWithStatus::with_committed(
                None,
                tx_info.block_number,
                tx_info.block_hash.unpack(),
                cycles,
                None,
            ));
        }

        if only_committed {
            return Ok(TransactionWithStatus::with_unknown());
        }

        let tx_pool = self.shared.tx_pool_controller();
        let tx_status = tx_pool.get_tx_status(tx_hash);
        if let Err(e) = tx_status {
            error!("Send get_tx_status request error {}", e);
            return Err(RPCError::ckb_internal_error(e));
        };
        let tx_status = tx_status.unwrap();

        if let Err(e) = tx_status {
            error!("get_tx_status from db error {}", e);
            return Err(RPCError::ckb_internal_error(e));
        };
        let (tx_status, cycles) = tx_status.unwrap();
        Ok(TransactionWithStatus::omit_transaction(tx_status, cycles))
    }

    fn get_transaction_verbosity2(
        &self,
        tx_hash: packed::Byte32,
        only_committed: bool,
    ) -> Result<TransactionWithStatus> {
        let snapshot = self.shared.snapshot();
        if let Some((tx, tx_info)) = snapshot.get_transaction_with_info(&tx_hash) {
            let cycles = if tx_info.is_cellbase() {
                None
            } else {
                snapshot
                    .get_block_ext(&tx_info.block_hash)
                    .and_then(|block_ext| {
                        block_ext
                            .cycles
                            .and_then(|v| v.get(tx_info.index.saturating_sub(1)).copied())
                    })
            };

            return Ok(TransactionWithStatus::with_committed(
                Some(tx),
                tx_info.block_number,
                tx_info.block_hash.unpack(),
                cycles,
                None,
            ));
        }

        if only_committed {
            return Ok(TransactionWithStatus::with_unknown());
        }

        let tx_pool = self.shared.tx_pool_controller();
        let transaction_with_status = tx_pool.get_transaction_with_status(tx_hash);
        if let Err(e) = transaction_with_status {
            error!("Send get_transaction_with_status request error {}", e);
            return Err(RPCError::ckb_internal_error(e));
        };
        let transaction_with_status = transaction_with_status.unwrap();

        if let Err(e) = transaction_with_status {
            error!("Get transaction_with_status from db error {}", e);
            return Err(RPCError::ckb_internal_error(e));
        };
        let transaction_with_status = transaction_with_status.unwrap();
        Ok(transaction_with_status)
    }

    fn get_block_by_hash(
        &self,
        snapshot: &Snapshot,
        block_hash: &packed::Byte32,
        verbosity: Option<Uint32>,
        with_cycles: Option<bool>,
    ) -> Result<Option<BlockResponse>> {
        if !snapshot.is_main_chain(block_hash) {
            return Ok(None);
        }

        let verbosity = verbosity
            .map(|v| v.value())
            .unwrap_or(DEFAULT_BLOCK_VERBOSITY_LEVEL);

        // default false
        let with_cycles = with_cycles.unwrap_or(false);

        // TODO: verbosity level == 1, output block only contains tx_hash in JSON format
        let block_view = if verbosity == 2 {
            snapshot
                .get_block(block_hash)
                .map(|block| ResponseFormat::json(block.into()))
        } else if verbosity == 0 {
            snapshot
                .get_packed_block(block_hash)
                .map(|packed| ResponseFormat::hex(packed.as_bytes()))
        } else {
            return Err(RPCError::invalid_params("invalid verbosity level"));
        };

        Ok(block_view.map(|block| {
            if with_cycles {
                let cycles = snapshot
                    .get_block_ext(block_hash)
                    .and_then(|ext| ext.cycles);

                BlockResponse::with_cycles(
                    block,
                    cycles.map(|c| c.into_iter().map(Into::into).collect()),
                )
            } else {
                BlockResponse::regular(block)
            }
        }))
    }

    fn get_tx_indices(
        &self,
        tx_hashes: Vec<H256>,
        block_hash: Option<H256>,
    ) -> Result<(core::BlockView, Vec<u32>)> {
        if tx_hashes.is_empty() {
            return Err(RPCError::invalid_params("Empty transaction hashes"));
        }
        let snapshot = self.shared.snapshot();

        let mut retrieved_block_hash = None;
        let mut tx_indices = HashSet::new();
        for tx_hash in tx_hashes {
            match snapshot.get_transaction_info(&tx_hash.pack()) {
                Some(tx_info) => {
                    if retrieved_block_hash.is_none() {
                        retrieved_block_hash = Some(tx_info.block_hash);
                    } else if Some(tx_info.block_hash) != retrieved_block_hash {
                        return Err(RPCError::invalid_params(
                            "Not all transactions found in retrieved block",
                        ));
                    }

                    if !tx_indices.insert(tx_info.index as u32) {
                        return Err(RPCError::invalid_params(format!(
                            "Duplicated tx_hash {tx_hash:#x}"
                        )));
                    }
                }
                None => {
                    return Err(RPCError::invalid_params(format!(
                        "Transaction {tx_hash:#x} not yet in block"
                    )));
                }
            }
        }

        let retrieved_block_hash = retrieved_block_hash.expect("checked len");
        if let Some(specified_block_hash) = block_hash {
            if !retrieved_block_hash.eq(&specified_block_hash.pack()) {
                return Err(RPCError::invalid_params(
                    "Not all transactions found in specified block",
                ));
            }
        }

        snapshot
            .get_block(&retrieved_block_hash)
            .ok_or_else(|| {
                let message = format!(
                    "Chain TransactionInfo says block {retrieved_block_hash:#x} existing, but that block is not in the database"
                );
                error!("{}", message);
                RPCError::custom(RPCError::ChainIndexIsInconsistent, message)
            })
            .map(|block| {
                (block, tx_indices.into_iter().collect::<Vec<_>>())
            })
    }
}

// CyclesEstimator run given transaction, and return the result, including execution cycles.
pub(crate) struct CyclesEstimator<'a> {
    shared: &'a Shared,
}

impl<'a> CellProvider for CyclesEstimator<'a> {
    fn cell(&self, out_point: &packed::OutPoint, eager_load: bool) -> CellStatus {
        let snapshot = self.shared.snapshot();
        snapshot
            .get_cell(out_point)
            .map(|mut cell_meta| {
                if eager_load {
                    if let Some((data, data_hash)) = snapshot.get_cell_data(out_point) {
                        cell_meta.mem_cell_data = Some(data);
                        cell_meta.mem_cell_data_hash = Some(data_hash);
                    }
                }
                CellStatus::live_cell(cell_meta)
            })  // treat as live cell, regardless of live or dead
            .unwrap_or(CellStatus::Unknown)
    }
}

impl<'a> HeaderChecker for CyclesEstimator<'a> {
    fn check_valid(&self, block_hash: &packed::Byte32) -> std::result::Result<(), OutPointError> {
        self.shared.snapshot().check_valid(block_hash)
    }
}

impl<'a> CyclesEstimator<'a> {
    pub(crate) fn new(shared: &'a Shared) -> Self {
        Self { shared }
    }

    pub(crate) fn run(&self, tx: packed::Transaction) -> Result<EstimateCycles> {
        let snapshot = self.shared.cloned_snapshot();
        let consensus = snapshot.cloned_consensus();
        match resolve_transaction(tx.into_view(), &mut HashSet::new(), self, self) {
            Ok(resolved) => {
                let max_cycles = consensus.max_block_cycles;
                let tip_header = snapshot.tip_header();
                let tx_env = TxVerifyEnv::new_submit(tip_header);
                match ScriptVerifier::new(
                    Arc::new(resolved),
                    snapshot.as_data_loader(),
                    consensus,
                    Arc::new(tx_env),
                )
                .verify(max_cycles)
                {
                    Ok(cycles) => Ok(EstimateCycles {
                        cycles: cycles.into(),
                    }),
                    Err(err) => Err(RPCError::custom_with_error(
                        RPCError::TransactionFailedToVerify,
                        err,
                    )),
                }
            }
            Err(err) => Err(RPCError::custom_with_error(
                RPCError::TransactionFailedToResolve,
                err,
            )),
        }
    }
}<|MERGE_RESOLUTION|>--- conflicted
+++ resolved
@@ -53,11 +53,7 @@
 /// * it is found as an output in any transaction in the [canonical chain](#canonical-chain),
 /// and
 /// * it is not found as an input in any transaction in the canonical chain.
-<<<<<<< HEAD
 #[rpc(openrpc)]
-=======
-#[rpc]
->>>>>>> 8e81649b
 #[async_trait]
 pub trait ChainRpc {
     /// Returns the information about a block by hash.
